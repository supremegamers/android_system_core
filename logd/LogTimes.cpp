/*
 * Copyright (C) 2014 The Android Open Source Project
 *
 * Licensed under the Apache License, Version 2.0 (the "License");
 * you may not use this file except in compliance with the License.
 * You may obtain a copy of the License at
 *
 *      http://www.apache.org/licenses/LICENSE-2.0
 *
 * Unless required by applicable law or agreed to in writing, software
 * distributed under the License is distributed on an "AS IS" BASIS,
 * WITHOUT WARRANTIES OR CONDITIONS OF ANY KIND, either express or implied.
 * See the License for the specific language governing permissions and
 * limitations under the License.
 */

#include <sys/prctl.h>

#include "FlushCommand.h"
#include "LogBuffer.h"
#include "LogTimes.h"
#include "LogReader.h"

pthread_mutex_t LogTimeEntry::timesLock = PTHREAD_MUTEX_INITIALIZER;

const struct timespec LogTimeEntry::EPOCH = { 0, 1 };

LogTimeEntry::LogTimeEntry(LogReader &reader, SocketClient *client,
                           bool nonBlock, unsigned long tail,
                           unsigned int logMask, pid_t pid,
                           log_time start)
        : mRefCount(1)
        , mRelease(false)
        , mError(false)
        , threadRunning(false)
        , mReader(reader)
        , mLogMask(logMask)
        , mPid(pid)
        , skipAhead(0)
        , mCount(0)
        , mTail(tail)
        , mIndex(0)
        , mClient(client)
        , mStart(start)
        , mNonBlock(nonBlock)
        , mEnd(CLOCK_MONOTONIC)
{
        pthread_cond_init(&threadTriggeredCondition, NULL);
}

void LogTimeEntry::startReader_Locked(void) {
    pthread_attr_t attr;

    threadRunning = true;

    if (!pthread_attr_init(&attr)) {
        if (!pthread_attr_setdetachstate(&attr, PTHREAD_CREATE_DETACHED)) {
            if (!pthread_create(&mThread, &attr,
                                LogTimeEntry::threadStart, this)) {
                pthread_attr_destroy(&attr);
                return;
            }
        }
        pthread_attr_destroy(&attr);
    }
    threadRunning = false;
    if (mClient) {
        mClient->decRef();
    }
    decRef_Locked();
}

void LogTimeEntry::threadStop(void *obj) {
    LogTimeEntry *me = reinterpret_cast<LogTimeEntry *>(obj);

    lock();

    if (me->mNonBlock) {
        me->error_Locked();
    }

    SocketClient *client = me->mClient;

    if (me->isError_Locked()) {
        LogReader &reader = me->mReader;
        LastLogTimes &times = reader.logbuf().mTimes;

        LastLogTimes::iterator it = times.begin();
        while(it != times.end()) {
            if (*it == me) {
                times.erase(it);
                me->release_Locked();
                break;
            }
            it++;
        }

        me->mClient = NULL;
        reader.release(client);
    }

    if (client) {
        client->decRef();
    }

    me->threadRunning = false;
    me->decRef_Locked();

    unlock();
}

void *LogTimeEntry::threadStart(void *obj) {
    prctl(PR_SET_NAME, "logd.reader.per");

    LogTimeEntry *me = reinterpret_cast<LogTimeEntry *>(obj);

    pthread_cleanup_push(threadStop, obj);

    SocketClient *client = me->mClient;
    if (!client) {
        me->error();
<<<<<<< HEAD
        pthread_exit(NULL);
        // NOTREACH
=======
        return NULL;
>>>>>>> e4ec1e94
    }

    LogBuffer &logbuf = me->mReader.logbuf();

    bool privileged = FlushCommand::hasReadLogs(client);

    lock();

    while (me->threadRunning && !me->isError_Locked()) {
        log_time start = me->mStart;

        unlock();

        if (me->mTail) {
            logbuf.flushTo(client, start, privileged, FilterFirstPass, me);
        }
        start = logbuf.flushTo(client, start, privileged, FilterSecondPass, me);

        lock();

        if (start == LogBufferElement::FLUSH_ERROR) {
            me->error_Locked();
        }

        if (me->mNonBlock || !me->threadRunning || me->isError_Locked()) {
            break;
        }

        pthread_cond_wait(&me->threadTriggeredCondition, &timesLock);
    }

    unlock();

<<<<<<< HEAD
    pthread_exit(NULL);

    // NOTREACH
=======
>>>>>>> e4ec1e94
    pthread_cleanup_pop(true);

    return NULL;
}

// A first pass to count the number of elements
bool LogTimeEntry::FilterFirstPass(const LogBufferElement *element, void *obj) {
    LogTimeEntry *me = reinterpret_cast<LogTimeEntry *>(obj);

    LogTimeEntry::lock();

    if (me->mCount == 0) {
        me->mStart = element->getMonotonicTime();
    }

    if ((!me->mPid || (me->mPid == element->getPid()))
            && (me->mLogMask & (1 << element->getLogId()))) {
        ++me->mCount;
    }

    LogTimeEntry::unlock();

    return false;
}

// A second pass to send the selected elements
bool LogTimeEntry::FilterSecondPass(const LogBufferElement *element, void *obj) {
    LogTimeEntry *me = reinterpret_cast<LogTimeEntry *>(obj);

    LogTimeEntry::lock();

    if (me->skipAhead) {
        me->skipAhead--;
        goto skip;
    }

    me->mStart = element->getMonotonicTime();

    // Truncate to close race between first and second pass
    if (me->mNonBlock && me->mTail && (me->mIndex >= me->mCount)) {
        goto skip;
    }

    if ((me->mLogMask & (1 << element->getLogId())) == 0) {
        goto skip;
    }

    if (me->mPid && (me->mPid != element->getPid())) {
        goto skip;
    }

    if (me->isError_Locked()) {
        goto skip;
    }

    if (!me->mTail) {
        goto ok;
    }

    ++me->mIndex;

    if ((me->mCount > me->mTail) && (me->mIndex <= (me->mCount - me->mTail))) {
        goto skip;
    }

    if (!me->mNonBlock) {
        me->mTail = 0;
    }

ok:
    if (!me->skipAhead) {
        LogTimeEntry::unlock();
        return true;
    }
    // FALLTHRU

skip:
    LogTimeEntry::unlock();
    return false;
}<|MERGE_RESOLUTION|>--- conflicted
+++ resolved
@@ -119,12 +119,7 @@
     SocketClient *client = me->mClient;
     if (!client) {
         me->error();
-<<<<<<< HEAD
-        pthread_exit(NULL);
-        // NOTREACH
-=======
         return NULL;
->>>>>>> e4ec1e94
     }
 
     LogBuffer &logbuf = me->mReader.logbuf();
@@ -158,12 +153,6 @@
 
     unlock();
 
-<<<<<<< HEAD
-    pthread_exit(NULL);
-
-    // NOTREACH
-=======
->>>>>>> e4ec1e94
     pthread_cleanup_pop(true);
 
     return NULL;
