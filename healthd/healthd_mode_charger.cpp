/*
 * Copyright (C) 2011-2017 The Android Open Source Project
 *
 * Licensed under the Apache License, Version 2.0 (the "License");
 * you may not use this file except in compliance with the License.
 * You may obtain a copy of the License at
 *
 *      http://www.apache.org/licenses/LICENSE-2.0
 *
 * Unless required by applicable law or agreed to in writing, software
 * distributed under the License is distributed on an "AS IS" BASIS,
 * WITHOUT WARRANTIES OR CONDITIONS OF ANY KIND, either express or implied.
 * See the License for the specific language governing permissions and
 * limitations under the License.
 */

#include <dirent.h>
#include <errno.h>
#include <fcntl.h>
#include <inttypes.h>
#include <stdbool.h>
#include <stdio.h>
#include <stdlib.h>
#include <string.h>
#include <sys/epoll.h>
#include <sys/stat.h>
#include <sys/types.h>
#include <sys/un.h>
#include <time.h>
#include <unistd.h>

#include <functional>

#include <android-base/file.h>
<<<<<<< HEAD
#include <android-base/macros.h>
#include <android-base/stringprintf.h>
=======
>>>>>>> 74a5f22d

#include <linux/netlink.h>
#include <sys/socket.h>

#include <cutils/klog.h>
#include <cutils/misc.h>
#include <cutils/properties.h>
#include <cutils/uevent.h>
#include <sys/reboot.h>

#ifdef CHARGER_ENABLE_SUSPEND
#include <suspend/autosuspend.h>
#endif

#include "AnimationParser.h"
#include "healthd_draw.h"

#include <healthd/healthd.h>

using namespace android;

char* locale;

#ifndef max
#define max(a, b) ((a) > (b) ? (a) : (b))
#endif

#ifndef min
#define min(a, b) ((a) < (b) ? (a) : (b))
#endif

#define ARRAY_SIZE(x) (sizeof(x) / sizeof((x)[0]))

#define MSEC_PER_SEC (1000LL)
#define NSEC_PER_MSEC (1000000LL)

#define BATTERY_UNKNOWN_TIME (2 * MSEC_PER_SEC)
#define POWER_ON_KEY_TIME (2 * MSEC_PER_SEC)
#define UNPLUGGED_SHUTDOWN_TIME (10 * MSEC_PER_SEC)

<<<<<<< HEAD
#define LAST_KMSG_MAX_SZ        (32 * 1024)
=======
#define LAST_KMSG_PATH "/proc/last_kmsg"
#define LAST_KMSG_PSTORE_PATH "/sys/fs/pstore/console-ramoops"
#define LAST_KMSG_MAX_SZ (32 * 1024)
>>>>>>> 74a5f22d

#define LOGE(x...) KLOG_ERROR("charger", x);
#define LOGW(x...) KLOG_WARNING("charger", x);
#define LOGV(x...) KLOG_DEBUG("charger", x);

static constexpr const char* animation_desc_path =
    "/res/values/charger/animation.txt";

struct key_state {
    bool pending;
    bool down;
    int64_t timestamp;
};

struct charger {
    bool have_battery_state;
    bool charger_connected;
    int64_t next_screen_transition;
    int64_t next_key_check;
    int64_t next_pwr_check;

    key_state keys[KEY_MAX + 1];

    animation* batt_anim;
    GRSurface* surf_unknown;
    int boot_min_cap;
};

static const animation BASE_ANIMATION = {
    .text_clock =
        {
            .pos_x = 0,
            .pos_y = 0,

            .color_r = 255,
            .color_g = 255,
            .color_b = 255,
            .color_a = 255,

            .font = nullptr,
        },
    .text_percent =
        {
            .pos_x = 0,
            .pos_y = 0,

            .color_r = 255,
            .color_g = 255,
            .color_b = 255,
            .color_a = 255,
        },

    .run = false,

    .frames = nullptr,
    .cur_frame = 0,
    .num_frames = 0,
    .first_frame_repeats = 2,

    .cur_cycle = 0,
    .num_cycles = 3,

    .cur_level = 0,
    .cur_status = BATTERY_STATUS_UNKNOWN,
};

static animation::frame default_animation_frames[] = {
    {
        .disp_time = 750,
        .min_level = 0,
        .max_level = 19,
        .surface = NULL,
    },
    {
        .disp_time = 750,
        .min_level = 0,
        .max_level = 39,
        .surface = NULL,
    },
    {
        .disp_time = 750,
        .min_level = 0,
        .max_level = 59,
        .surface = NULL,
    },
    {
        .disp_time = 750,
        .min_level = 0,
        .max_level = 79,
        .surface = NULL,
    },
    {
        .disp_time = 750,
        .min_level = 80,
        .max_level = 95,
        .surface = NULL,
    },
    {
        .disp_time = 750,
        .min_level = 0,
        .max_level = 100,
        .surface = NULL,
    },
};

static animation battery_animation = BASE_ANIMATION;

static charger charger_state;
static healthd_config* healthd_config;
static android::BatteryProperties* batt_prop;
static std::unique_ptr<HealthdDraw> healthd_draw;

/* current time in milliseconds */
static int64_t curr_time_ms() {
    timespec tm;
    clock_gettime(CLOCK_MONOTONIC, &tm);
    return tm.tv_sec * MSEC_PER_SEC + (tm.tv_nsec / NSEC_PER_MSEC);
}

#define MAX_KLOG_WRITE_BUF_SZ 256

static void dump_last_kmsg(void) {
    char* buf;
    char* ptr;
    unsigned sz = 0;
    int len;

    LOGW("\n");
    LOGW("*************** LAST KMSG ***************\n");
    LOGW("\n");
<<<<<<< HEAD
    const char* kmsg[] = {
        // clang-format off
        "/sys/fs/pstore/console-ramoops-0",
        "/sys/fs/pstore/console-ramoops",
        "/proc/last_kmsg",
        // clang-format on
    };
    for (size_t i = 0; i < arraysize(kmsg); ++i) {
        buf = (char*)load_file(kmsg[i], &sz);
        if (buf && sz) break;
    }

    if (!buf || !sz) {
        LOGW("last_kmsg not found. Cold reset?\n");
        goto out;
=======
    buf = (char*)load_file(LAST_KMSG_PSTORE_PATH, &sz);

    if (!buf || !sz) {
        buf = (char*)load_file(LAST_KMSG_PATH, &sz);
        if (!buf || !sz) {
            LOGW("last_kmsg not found. Cold reset?\n");
            goto out;
        }
>>>>>>> 74a5f22d
    }

    len = min(sz, LAST_KMSG_MAX_SZ);
    ptr = buf + (sz - len);

    while (len > 0) {
        int cnt = min(len, MAX_KLOG_WRITE_BUF_SZ);
        char yoink;
        char* nl;

        nl = (char*)memrchr(ptr, '\n', cnt - 1);
        if (nl) cnt = nl - ptr + 1;

        yoink = ptr[cnt];
        ptr[cnt] = '\0';
        klog_write(6, "<4>%s", ptr);
        ptr[cnt] = yoink;

        len -= cnt;
        ptr += cnt;
    }

    free(buf);

out:
    LOGW("\n");
    LOGW("************* END LAST KMSG *************\n");
    LOGW("\n");
}

#ifdef CHARGER_ENABLE_SUSPEND
static int request_suspend(bool enable) {
    if (enable)
        return autosuspend_enable();
    else
        return autosuspend_disable();
}
#else
static int request_suspend(bool /*enable*/) {
    return 0;
}
#endif

static void kick_animation(animation* anim) {
    anim->run = true;
}

static void reset_animation(animation* anim) {
    anim->cur_cycle = 0;
    anim->cur_frame = 0;
    anim->run = false;
}

static void update_screen_state(charger* charger, int64_t now) {
    animation* batt_anim = charger->batt_anim;
    int disp_time;

    if (!batt_anim->run || now < charger->next_screen_transition) return;

    if (healthd_draw == nullptr) {
        if (healthd_config && healthd_config->screen_on) {
            if (!healthd_config->screen_on(batt_prop)) {
                LOGV("[%" PRId64 "] leave screen off\n", now);
                batt_anim->run = false;
                charger->next_screen_transition = -1;
                if (charger->charger_connected) request_suspend(true);
                return;
            }
        }

        healthd_draw.reset(new HealthdDraw(batt_anim));

#ifndef CHARGER_DISABLE_INIT_BLANK
        healthd_draw->blank_screen(true);
#endif
    }

    /* animation is over, blank screen and leave */
    if (batt_anim->num_cycles > 0 && batt_anim->cur_cycle == batt_anim->num_cycles) {
        reset_animation(batt_anim);
        charger->next_screen_transition = -1;
        healthd_draw->blank_screen(true);
        LOGV("[%" PRId64 "] animation done\n", now);
        if (charger->charger_connected) request_suspend(true);
        return;
    }

    disp_time = batt_anim->frames[batt_anim->cur_frame].disp_time;

    /* animation starting, set up the animation */
    if (batt_anim->cur_frame == 0) {
        LOGV("[%" PRId64 "] animation starting\n", now);
        if (batt_prop) {
            batt_anim->cur_level = batt_prop->batteryLevel;
            batt_anim->cur_status = batt_prop->batteryStatus;
            if (batt_prop->batteryLevel >= 0 && batt_anim->num_frames != 0) {
                /* find first frame given current battery level */
                for (int i = 0; i < batt_anim->num_frames; i++) {
                    if (batt_anim->cur_level >= batt_anim->frames[i].min_level &&
                        batt_anim->cur_level <= batt_anim->frames[i].max_level) {
                        batt_anim->cur_frame = i;
                        break;
                    }
                }

                // repeat the first frame first_frame_repeats times
                disp_time = batt_anim->frames[batt_anim->cur_frame].disp_time *
                            batt_anim->first_frame_repeats;
            }
        }
    }

    /* unblank the screen  on first cycle */
    if (batt_anim->cur_cycle == 0) healthd_draw->blank_screen(false);

    /* draw the new frame (@ cur_frame) */
    healthd_draw->redraw_screen(charger->batt_anim, charger->surf_unknown);

    /* if we don't have anim frames, we only have one image, so just bump
     * the cycle counter and exit
     */
    if (batt_anim->num_frames == 0 || batt_anim->cur_level < 0) {
        LOGW("[%" PRId64 "] animation missing or unknown battery status\n", now);
        charger->next_screen_transition = now + BATTERY_UNKNOWN_TIME;
        batt_anim->cur_cycle++;
        return;
    }

    /* schedule next screen transition */
    charger->next_screen_transition = now + disp_time;

    /* advance frame cntr to the next valid frame only if we are charging
     * if necessary, advance cycle cntr, and reset frame cntr
     */
    if (charger->charger_connected) {
        batt_anim->cur_frame++;

        while (batt_anim->cur_frame < batt_anim->num_frames &&
               (batt_anim->cur_level < batt_anim->frames[batt_anim->cur_frame].min_level ||
                batt_anim->cur_level > batt_anim->frames[batt_anim->cur_frame].max_level)) {
            batt_anim->cur_frame++;
        }
        if (batt_anim->cur_frame >= batt_anim->num_frames) {
            batt_anim->cur_cycle++;
            batt_anim->cur_frame = 0;

            /* don't reset the cycle counter, since we use that as a signal
             * in a test above to check if animation is over
             */
        }
    } else {
        /* Stop animating if we're not charging.
         * If we stop it immediately instead of going through this loop, then
         * the animation would stop somewhere in the middle.
         */
        batt_anim->cur_frame = 0;
        batt_anim->cur_cycle++;
    }
}

static int set_key_callback(charger* charger, int code, int value) {
    int64_t now = curr_time_ms();
    int down = !!value;

    if (code > KEY_MAX) return -1;

    /* ignore events that don't modify our state */
    if (charger->keys[code].down == down) return 0;

    /* only record the down even timestamp, as the amount
     * of time the key spent not being pressed is not useful */
    if (down) charger->keys[code].timestamp = now;
    charger->keys[code].down = down;
    charger->keys[code].pending = true;
    if (down) {
        LOGV("[%" PRId64 "] key[%d] down\n", now, code);
    } else {
        int64_t duration = now - charger->keys[code].timestamp;
        int64_t secs = duration / 1000;
        int64_t msecs = duration - secs * 1000;
        LOGV("[%" PRId64 "] key[%d] up (was down for %" PRId64 ".%" PRId64 "sec)\n", now, code,
             secs, msecs);
    }

    return 0;
}

static void update_input_state(charger* charger, input_event* ev) {
    if (ev->type != EV_KEY) return;
    set_key_callback(charger, ev->code, ev->value);
}

static void set_next_key_check(charger* charger, key_state* key, int64_t timeout) {
    int64_t then = key->timestamp + timeout;

    if (charger->next_key_check == -1 || then < charger->next_key_check)
        charger->next_key_check = then;
}

static void process_key(charger* charger, int code, int64_t now) {
    key_state* key = &charger->keys[code];

    if (code == KEY_POWER) {
        if (key->down) {
            int64_t reboot_timeout = key->timestamp + POWER_ON_KEY_TIME;
            if (now >= reboot_timeout) {
                /* We do not currently support booting from charger mode on
                   all devices. Check the property and continue booting or reboot
                   accordingly. */
                if (property_get_bool("ro.enable_boot_charger_mode", false)) {
                    LOGW("[%" PRId64 "] booting from charger mode\n", now);
                    property_set("sys.boot_from_charger_mode", "1");
                } else {
                    if (charger->batt_anim->cur_level >= charger->boot_min_cap) {
                        LOGW("[%" PRId64 "] rebooting\n", now);
                        reboot(RB_AUTOBOOT);
                    } else {
                        LOGV("[%" PRId64
                             "] ignore power-button press, battery level "
                             "less than minimum\n",
                             now);
                    }
                }
            } else {
                /* if the key is pressed but timeout hasn't expired,
                 * make sure we wake up at the right-ish time to check
                 */
                set_next_key_check(charger, key, POWER_ON_KEY_TIME);

                /* Turn on the display and kick animation on power-key press
                 * rather than on key release
                 */
                kick_animation(charger->batt_anim);
                request_suspend(false);
            }
        } else {
            /* if the power key got released, force screen state cycle */
            if (key->pending) {
                kick_animation(charger->batt_anim);
            }
        }
    }

    key->pending = false;
}

static void handle_input_state(charger* charger, int64_t now) {
    process_key(charger, KEY_POWER, now);

    if (charger->next_key_check != -1 && now > charger->next_key_check)
        charger->next_key_check = -1;
}

static void handle_power_supply_state(charger* charger, int64_t now) {
    if (!charger->have_battery_state) return;

    if (!charger->charger_connected) {
        /* Last cycle would have stopped at the extreme top of battery-icon
         * Need to show the correct level corresponding to capacity.
         */
        kick_animation(charger->batt_anim);
        request_suspend(false);
        if (charger->next_pwr_check == -1) {
            charger->next_pwr_check = now + UNPLUGGED_SHUTDOWN_TIME;
            LOGW("[%" PRId64 "] device unplugged: shutting down in %" PRId64 " (@ %" PRId64 ")\n",
                 now, (int64_t)UNPLUGGED_SHUTDOWN_TIME, charger->next_pwr_check);
        } else if (now >= charger->next_pwr_check) {
            LOGW("[%" PRId64 "] shutting down\n", now);
            reboot(RB_POWER_OFF);
        } else {
            /* otherwise we already have a shutdown timer scheduled */
        }
    } else {
        /* online supply present, reset shutdown timer if set */
        if (charger->next_pwr_check != -1) {
            LOGW("[%" PRId64 "] device plugged in: shutdown cancelled\n", now);
            kick_animation(charger->batt_anim);
        }
        charger->next_pwr_check = -1;
    }
}

void healthd_mode_charger_heartbeat() {
    charger* charger = &charger_state;
    int64_t now = curr_time_ms();

    handle_input_state(charger, now);
    handle_power_supply_state(charger, now);

    /* do screen update last in case any of the above want to start
     * screen transitions (animations, etc)
     */
    update_screen_state(charger, now);
}

void healthd_mode_charger_battery_update(android::BatteryProperties* props) {
    charger* charger = &charger_state;

    charger->charger_connected =
        props->chargerAcOnline || props->chargerUsbOnline || props->chargerWirelessOnline;

    if (!charger->have_battery_state) {
        charger->have_battery_state = true;
        charger->next_screen_transition = curr_time_ms() - 1;
        reset_animation(charger->batt_anim);
        kick_animation(charger->batt_anim);
    }
    batt_prop = props;
}

int healthd_mode_charger_preparetowait(void) {
    charger* charger = &charger_state;
    int64_t now = curr_time_ms();
    int64_t next_event = INT64_MAX;
    int64_t timeout;

    LOGV("[%" PRId64 "] next screen: %" PRId64 " next key: %" PRId64 " next pwr: %" PRId64 "\n",
         now, charger->next_screen_transition, charger->next_key_check, charger->next_pwr_check);

    if (charger->next_screen_transition != -1) next_event = charger->next_screen_transition;
    if (charger->next_key_check != -1 && charger->next_key_check < next_event)
        next_event = charger->next_key_check;
    if (charger->next_pwr_check != -1 && charger->next_pwr_check < next_event)
        next_event = charger->next_pwr_check;

    if (next_event != -1 && next_event != INT64_MAX)
        timeout = max(0, next_event - now);
    else
        timeout = -1;

    return (int)timeout;
}

static int input_callback(charger* charger, int fd, unsigned int epevents) {
    input_event ev;
    int ret;

    ret = ev_get_input(fd, epevents, &ev);
    if (ret) return -1;
    update_input_state(charger, &ev);
    return 0;
}

static void charger_event_handler(uint32_t /*epevents*/) {
    int ret;

    ret = ev_wait(-1);
    if (!ret) ev_dispatch();
}

animation* init_animation() {
    bool parse_success;

    std::string content;
    if (base::ReadFileToString(animation_desc_path, &content)) {
        parse_success = parse_animation_desc(content, &battery_animation);
    } else {
        LOGW("Could not open animation description at %s\n", animation_desc_path);
        parse_success = false;
    }

    if (!parse_success) {
        LOGW("Could not parse animation description. Using default animation.\n");
        battery_animation = BASE_ANIMATION;
        battery_animation.animation_file.assign("charger/battery_scale");
        battery_animation.frames = default_animation_frames;
        battery_animation.num_frames = ARRAY_SIZE(default_animation_frames);
    }
    if (battery_animation.fail_file.empty()) {
        battery_animation.fail_file.assign("charger/battery_fail");
    }

    LOGV("Animation Description:\n");
    LOGV("  animation: %d %d '%s' (%d)\n", battery_animation.num_cycles,
         battery_animation.first_frame_repeats, battery_animation.animation_file.c_str(),
         battery_animation.num_frames);
    LOGV("  fail_file: '%s'\n", battery_animation.fail_file.c_str());
    LOGV("  clock: %d %d %d %d %d %d '%s'\n", battery_animation.text_clock.pos_x,
         battery_animation.text_clock.pos_y, battery_animation.text_clock.color_r,
         battery_animation.text_clock.color_g, battery_animation.text_clock.color_b,
         battery_animation.text_clock.color_a, battery_animation.text_clock.font_file.c_str());
    LOGV("  percent: %d %d %d %d %d %d '%s'\n", battery_animation.text_percent.pos_x,
         battery_animation.text_percent.pos_y, battery_animation.text_percent.color_r,
         battery_animation.text_percent.color_g, battery_animation.text_percent.color_b,
         battery_animation.text_percent.color_a, battery_animation.text_percent.font_file.c_str());
    for (int i = 0; i < battery_animation.num_frames; i++) {
        LOGV("  frame %.2d: %d %d %d\n", i, battery_animation.frames[i].disp_time,
             battery_animation.frames[i].min_level, battery_animation.frames[i].max_level);
    }

    return &battery_animation;
}

void healthd_mode_charger_init(struct healthd_config* config) {
    int ret;
    charger* charger = &charger_state;
    int i;
    int epollfd;

    dump_last_kmsg();

    LOGW("--------------- STARTING CHARGER MODE ---------------\n");

    ret = ev_init(std::bind(&input_callback, charger, std::placeholders::_1, std::placeholders::_2));
    if (!ret) {
        epollfd = ev_get_epollfd();
        healthd_register_event(epollfd, charger_event_handler, EVENT_WAKEUP_FD);
    }

    animation* anim = init_animation();
    charger->batt_anim = anim;

    ret = res_create_display_surface(anim->fail_file.c_str(), &charger->surf_unknown);
    if (ret < 0) {
        LOGE("Cannot load custom battery_fail image. Reverting to built in.\n");
        ret = res_create_display_surface("charger/battery_fail", &charger->surf_unknown);
        if (ret < 0) {
            LOGE("Cannot load built in battery_fail image\n");
            charger->surf_unknown = NULL;
        }
    }

    GRSurface** scale_frames;
    int scale_count;
    int scale_fps;  // Not in use (charger/battery_scale doesn't have FPS text
                    // chunk). We are using hard-coded frame.disp_time instead.
    ret = res_create_multi_display_surface(anim->animation_file.c_str(), &scale_count, &scale_fps,
                                           &scale_frames);
    if (ret < 0) {
        LOGE("Cannot load battery_scale image\n");
        anim->num_frames = 0;
        anim->num_cycles = 1;
    } else if (scale_count != anim->num_frames) {
        LOGE("battery_scale image has unexpected frame count (%d, expected %d)\n", scale_count,
             anim->num_frames);
        anim->num_frames = 0;
        anim->num_cycles = 1;
    } else {
        for (i = 0; i < anim->num_frames; i++) {
            anim->frames[i].surface = scale_frames[i];
        }
    }
    ev_sync_key_state(
        std::bind(&set_key_callback, charger, std::placeholders::_1, std::placeholders::_2));

    charger->next_screen_transition = -1;
    charger->next_key_check = -1;
    charger->next_pwr_check = -1;
    healthd_config = config;
    charger->boot_min_cap = config->boot_min_cap;
}<|MERGE_RESOLUTION|>--- conflicted
+++ resolved
@@ -32,11 +32,7 @@
 #include <functional>
 
 #include <android-base/file.h>
-<<<<<<< HEAD
 #include <android-base/macros.h>
-#include <android-base/stringprintf.h>
-=======
->>>>>>> 74a5f22d
 
 #include <linux/netlink.h>
 #include <sys/socket.h>
@@ -77,13 +73,7 @@
 #define POWER_ON_KEY_TIME (2 * MSEC_PER_SEC)
 #define UNPLUGGED_SHUTDOWN_TIME (10 * MSEC_PER_SEC)
 
-<<<<<<< HEAD
-#define LAST_KMSG_MAX_SZ        (32 * 1024)
-=======
-#define LAST_KMSG_PATH "/proc/last_kmsg"
-#define LAST_KMSG_PSTORE_PATH "/sys/fs/pstore/console-ramoops"
 #define LAST_KMSG_MAX_SZ (32 * 1024)
->>>>>>> 74a5f22d
 
 #define LOGE(x...) KLOG_ERROR("charger", x);
 #define LOGW(x...) KLOG_WARNING("charger", x);
@@ -214,7 +204,6 @@
     LOGW("\n");
     LOGW("*************** LAST KMSG ***************\n");
     LOGW("\n");
-<<<<<<< HEAD
     const char* kmsg[] = {
         // clang-format off
         "/sys/fs/pstore/console-ramoops-0",
@@ -230,16 +219,6 @@
     if (!buf || !sz) {
         LOGW("last_kmsg not found. Cold reset?\n");
         goto out;
-=======
-    buf = (char*)load_file(LAST_KMSG_PSTORE_PATH, &sz);
-
-    if (!buf || !sz) {
-        buf = (char*)load_file(LAST_KMSG_PATH, &sz);
-        if (!buf || !sz) {
-            LOGW("last_kmsg not found. Cold reset?\n");
-            goto out;
-        }
->>>>>>> 74a5f22d
     }
 
     len = min(sz, LAST_KMSG_MAX_SZ);
