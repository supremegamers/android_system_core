--- conflicted
+++ resolved
@@ -8,11 +8,7 @@
     onrestart restart cameraserver
     onrestart restart media
     onrestart restart netd
-<<<<<<< HEAD
-    writepid /dev/cpuset/foreground/tasks
-=======
     writepid /dev/cpuset/foreground/tasks /dev/stune/foreground/tasks
->>>>>>> f2a1eadb
 
 service zygote_secondary /system/bin/app_process32 -Xzygote /system/bin --zygote --socket-name=zygote_secondary
     class main
