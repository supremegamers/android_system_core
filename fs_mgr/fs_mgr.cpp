--- conflicted
+++ resolved
@@ -2266,8 +2266,6 @@
     return LP_METADATA_DEFAULT_PARTITION_NAME;
 }
 
-<<<<<<< HEAD
-=======
 bool fs_mgr_create_canonical_mount_point(const std::string& mount_point) {
     auto saved_errno = errno;
     auto ok = true;
@@ -2288,7 +2286,6 @@
     return ok;
 }
 
->>>>>>> 8f654d8a
 bool fs_mgr_mount_overlayfs_fstab_entry(const FstabEntry& entry) {
     auto overlayfs_valid_result = fs_mgr_overlayfs_valid();
     if (overlayfs_valid_result == OverlayfsValidResult::kNotSupported) {
@@ -2321,22 +2318,7 @@
     }
 #endif  // ALLOW_ADBD_DISABLE_VERITY == 0
 
-<<<<<<< HEAD
-    // Create the mount point in case it doesn't exist.
-    mkdir(entry.mount_point.c_str(), 0755);
-
-    // Ensure that mount point exists and doesn't contain symbolic link or /../.
-    std::string mount_point;
-    if (!Realpath(entry.mount_point, &mount_point)) {
-        PERROR << __FUNCTION__ << "(): failed to realpath " << entry.mount_point;
-        return false;
-    }
-    if (entry.mount_point != mount_point) {
-        LERROR << __FUNCTION__ << "(): mount point must be a canonicalized path: realpath "
-               << entry.mount_point << " = " << mount_point;
-=======
     if (!fs_mgr_create_canonical_mount_point(entry.mount_point)) {
->>>>>>> 8f654d8a
         return false;
     }
 
