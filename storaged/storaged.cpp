--- conflicted
+++ resolved
@@ -193,10 +193,7 @@
     if (battery_properties != NULL &&
         IInterface::asBinder(battery_properties) == who) {
         LOG_TO(SYSTEM, ERROR) << "batteryproperties service died, exiting";
-<<<<<<< HEAD
-=======
         IPCThreadState::self()->stopProcess();
->>>>>>> 0b217a40
         exit(1);
     } else {
         LOG_TO(SYSTEM, ERROR) << "unknown service died";
