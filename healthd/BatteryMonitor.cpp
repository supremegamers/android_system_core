/*
 * Copyright (C) 2013 The Android Open Source Project
 *
 * Licensed under the Apache License, Version 2.0 (the "License");
 * you may not use this file except in compliance with the License.
 * You may obtain a copy of the License at
 *
 *      http://www.apache.org/licenses/LICENSE-2.0
 *
 * Unless required by applicable law or agreed to in writing, software
 * distributed under the License is distributed on an "AS IS" BASIS,
 * WITHOUT WARRANTIES OR CONDITIONS OF ANY KIND, either express or implied.
 * See the License for the specific language governing permissions and
 * limitations under the License.
 */

#define LOG_TAG "healthd"

#include <healthd/healthd.h>
#include <healthd/BatteryMonitor.h>

#include <dirent.h>
#include <errno.h>
#include <fcntl.h>
#include <stdio.h>
#include <stdlib.h>
#include <sys/types.h>
#include <unistd.h>

#include <algorithm>
#include <memory>
#include <optional>

#include <android-base/file.h>
#include <android-base/parseint.h>
#include <android-base/strings.h>
#include <android/hardware/health/2.1/types.h>
#include <batteryservice/BatteryService.h>
#include <cutils/klog.h>
#include <cutils/properties.h>
#include <utils/Errors.h>
#include <utils/String8.h>
#include <utils/Vector.h>

#define POWER_SUPPLY_SUBSYSTEM "power_supply"
#define POWER_SUPPLY_SYSFS_PATH "/sys/class/" POWER_SUPPLY_SUBSYSTEM
#define FAKE_BATTERY_CAPACITY 42
#define FAKE_BATTERY_TEMPERATURE 424
#define MILLION 1.0e6
#define DEFAULT_VBUS_VOLTAGE 5000000

using HealthInfo_1_0 = android::hardware::health::V1_0::HealthInfo;
using HealthInfo_2_0 = android::hardware::health::V2_0::HealthInfo;
using HealthInfo_2_1 = android::hardware::health::V2_1::HealthInfo;
using android::hardware::health::V1_0::BatteryHealth;
using android::hardware::health::V1_0::BatteryStatus;
<<<<<<< HEAD
=======
using android::hardware::health::V2_1::BatteryCapacityLevel;
>>>>>>> a1015599

namespace android {

template <typename T>
struct SysfsStringEnumMap {
    const char* s;
    T val;
};

template <typename T>
static std::optional<T> mapSysfsString(const char* str, SysfsStringEnumMap<T> map[]) {
    for (int i = 0; map[i].s; i++)
        if (!strcmp(str, map[i].s))
            return map[i].val;

    return std::nullopt;
}

BatteryMonitor::BatteryMonitor()
    : mHealthdConfig(nullptr),
      mBatteryDevicePresent(false),
      mBatteryFixedCapacity(0),
      mBatteryFixedTemperature(0),
      mHealthInfo(std::make_unique<HealthInfo_2_1>()) {}

BatteryMonitor::~BatteryMonitor() {}

const HealthInfo_1_0& BatteryMonitor::getHealthInfo_1_0() const {
    return getHealthInfo_2_0().legacy;
<<<<<<< HEAD
}

const HealthInfo_2_0& BatteryMonitor::getHealthInfo_2_0() const {
    return getHealthInfo_2_1().legacy;
}

const HealthInfo_2_1& BatteryMonitor::getHealthInfo_2_1() const {
    return *mHealthInfo;
}

=======
}

const HealthInfo_2_0& BatteryMonitor::getHealthInfo_2_0() const {
    return getHealthInfo_2_1().legacy;
}

const HealthInfo_2_1& BatteryMonitor::getHealthInfo_2_1() const {
    return *mHealthInfo;
}

>>>>>>> a1015599
BatteryStatus getBatteryStatus(const char* status) {
    static SysfsStringEnumMap<BatteryStatus> batteryStatusMap[] = {
            {"Unknown", BatteryStatus::UNKNOWN},
            {"Charging", BatteryStatus::CHARGING},
            {"Discharging", BatteryStatus::DISCHARGING},
            {"Not charging", BatteryStatus::NOT_CHARGING},
            {"Full", BatteryStatus::FULL},
            {NULL, BatteryStatus::UNKNOWN},
    };

    auto ret = mapSysfsString(status, batteryStatusMap);
    if (!ret) {
        KLOG_WARNING(LOG_TAG, "Unknown battery status '%s'\n", status);
        *ret = BatteryStatus::UNKNOWN;
    }

    return *ret;
}

BatteryHealth getBatteryHealth(const char* status) {
    static SysfsStringEnumMap<BatteryHealth> batteryHealthMap[] = {
            {"Unknown", BatteryHealth::UNKNOWN},
            {"Good", BatteryHealth::GOOD},
            {"Overheat", BatteryHealth::OVERHEAT},
            {"Dead", BatteryHealth::DEAD},
            {"Over voltage", BatteryHealth::OVER_VOLTAGE},
            {"Unspecified failure", BatteryHealth::UNSPECIFIED_FAILURE},
            {"Cold", BatteryHealth::COLD},
            // battery health values from JEITA spec
            {"Warm", BatteryHealth::GOOD},
            {"Cool", BatteryHealth::GOOD},
            {"Hot", BatteryHealth::OVERHEAT},
            {NULL, BatteryHealth::UNKNOWN},
    };

    auto ret = mapSysfsString(status, batteryHealthMap);
    if (!ret) {
        KLOG_WARNING(LOG_TAG, "Unknown battery health '%s'\n", status);
        *ret = BatteryHealth::UNKNOWN;
    }

    return *ret;
}

int BatteryMonitor::readFromFile(const String8& path, std::string* buf) {
    if (android::base::ReadFileToString(path.c_str(), buf)) {
        *buf = android::base::Trim(*buf);
    }
    return buf->length();
}

BatteryMonitor::PowerSupplyType BatteryMonitor::readPowerSupplyType(const String8& path) {
    static SysfsStringEnumMap<int> supplyTypeMap[] = {
            {"Unknown", ANDROID_POWER_SUPPLY_TYPE_UNKNOWN},
            {"Battery", ANDROID_POWER_SUPPLY_TYPE_BATTERY},
            {"UPS", ANDROID_POWER_SUPPLY_TYPE_AC},
            {"Mains", ANDROID_POWER_SUPPLY_TYPE_AC},
            {"USB", ANDROID_POWER_SUPPLY_TYPE_USB},
            {"USB_DCP", ANDROID_POWER_SUPPLY_TYPE_AC},
            {"USB_HVDCP", ANDROID_POWER_SUPPLY_TYPE_AC},
            {"USB_CDP", ANDROID_POWER_SUPPLY_TYPE_AC},
            {"USB_ACA", ANDROID_POWER_SUPPLY_TYPE_AC},
            {"USB_C", ANDROID_POWER_SUPPLY_TYPE_AC},
            {"USB_PD", ANDROID_POWER_SUPPLY_TYPE_AC},
            {"USB_PD_DRP", ANDROID_POWER_SUPPLY_TYPE_USB},
            {"Wireless", ANDROID_POWER_SUPPLY_TYPE_WIRELESS},
            {NULL, 0},
    };
    std::string buf;

    if (readFromFile(path, &buf) <= 0)
        return ANDROID_POWER_SUPPLY_TYPE_UNKNOWN;

    auto ret = mapSysfsString(buf.c_str(), supplyTypeMap);
    if (ret < 0) {
        KLOG_WARNING(LOG_TAG, "Unknown power supply type '%s'\n", buf.c_str());
        *ret = ANDROID_POWER_SUPPLY_TYPE_UNKNOWN;
    }

    return static_cast<BatteryMonitor::PowerSupplyType>(*ret);
}

bool BatteryMonitor::getBooleanField(const String8& path) {
    std::string buf;
    bool value = false;

    if (readFromFile(path, &buf) > 0)
        if (buf[0] != '0')
            value = true;

    return value;
}

int BatteryMonitor::getIntField(const String8& path) {
    std::string buf;
    int value = 0;

    if (readFromFile(path, &buf) > 0)
        android::base::ParseInt(buf, &value);

    return value;
}

void BatteryMonitor::updateValues(void) {
    *mHealthInfo = HealthInfo_2_1{};

    HealthInfo_1_0& props = mHealthInfo->legacy.legacy;

    if (!mHealthdConfig->batteryPresentPath.isEmpty())
        props.batteryPresent = getBooleanField(mHealthdConfig->batteryPresentPath);
    else
        props.batteryPresent = mBatteryDevicePresent;

    props.batteryLevel = mBatteryFixedCapacity ?
        mBatteryFixedCapacity :
        getIntField(mHealthdConfig->batteryCapacityPath);
    props.batteryVoltage = getIntField(mHealthdConfig->batteryVoltagePath) / 1000;

    if (!mHealthdConfig->batteryCurrentNowPath.isEmpty())
        props.batteryCurrent = getIntField(mHealthdConfig->batteryCurrentNowPath) / 1000;

    if (!mHealthdConfig->batteryFullChargePath.isEmpty())
        props.batteryFullCharge = getIntField(mHealthdConfig->batteryFullChargePath);

    if (!mHealthdConfig->batteryCycleCountPath.isEmpty())
        props.batteryCycleCount = getIntField(mHealthdConfig->batteryCycleCountPath);

    if (!mHealthdConfig->batteryChargeCounterPath.isEmpty())
        props.batteryChargeCounter = getIntField(mHealthdConfig->batteryChargeCounterPath);

    if (!mHealthdConfig->batteryCurrentAvgPath.isEmpty())
        mHealthInfo->legacy.batteryCurrentAverage =
                getIntField(mHealthdConfig->batteryCurrentAvgPath);

    // TODO(b/142260281): Retrieve these values correctly.
    mHealthInfo->batteryCapacityLevel = BatteryCapacityLevel::UNKNOWN;
    mHealthInfo->batteryChargeTimeToFullNowSeconds = 0;
    mHealthInfo->batteryFullCapacityUah = props.batteryFullCharge;

    props.batteryTemperature = mBatteryFixedTemperature ?
        mBatteryFixedTemperature :
        getIntField(mHealthdConfig->batteryTemperaturePath);

    std::string buf;

    if (readFromFile(mHealthdConfig->batteryStatusPath, &buf) > 0)
        props.batteryStatus = getBatteryStatus(buf.c_str());

    if (readFromFile(mHealthdConfig->batteryHealthPath, &buf) > 0)
        props.batteryHealth = getBatteryHealth(buf.c_str());

    if (readFromFile(mHealthdConfig->batteryTechnologyPath, &buf) > 0)
        props.batteryTechnology = String8(buf.c_str());

    double MaxPower = 0;

    for (size_t i = 0; i < mChargerNames.size(); i++) {
        String8 path;
        path.appendFormat("%s/%s/online", POWER_SUPPLY_SYSFS_PATH,
                          mChargerNames[i].string());
        if (getIntField(path)) {
            path.clear();
            path.appendFormat("%s/%s/type", POWER_SUPPLY_SYSFS_PATH,
                              mChargerNames[i].string());
            switch(readPowerSupplyType(path)) {
            case ANDROID_POWER_SUPPLY_TYPE_AC:
                props.chargerAcOnline = true;
                break;
            case ANDROID_POWER_SUPPLY_TYPE_USB:
                props.chargerUsbOnline = true;
                break;
            case ANDROID_POWER_SUPPLY_TYPE_WIRELESS:
                props.chargerWirelessOnline = true;
                break;
            default:
                KLOG_WARNING(LOG_TAG, "%s: Unknown power supply type\n",
                             mChargerNames[i].string());
            }
            path.clear();
            path.appendFormat("%s/%s/current_max", POWER_SUPPLY_SYSFS_PATH,
                              mChargerNames[i].string());
            int ChargingCurrent =
                    (access(path.string(), R_OK) == 0) ? getIntField(path) : 0;

            path.clear();
            path.appendFormat("%s/%s/voltage_max", POWER_SUPPLY_SYSFS_PATH,
                              mChargerNames[i].string());

            int ChargingVoltage =
                (access(path.string(), R_OK) == 0) ? getIntField(path) :
                DEFAULT_VBUS_VOLTAGE;

            double power = ((double)ChargingCurrent / MILLION) *
                           ((double)ChargingVoltage / MILLION);
            if (MaxPower < power) {
                props.maxChargingCurrent = ChargingCurrent;
                props.maxChargingVoltage = ChargingVoltage;
                MaxPower = power;
            }
        }
    }
}

void BatteryMonitor::logValues(void) {
    char dmesgline[256];
    size_t len;
    const HealthInfo_1_0& props = mHealthInfo->legacy.legacy;
    if (props.batteryPresent) {
        snprintf(dmesgline, sizeof(dmesgline), "battery l=%d v=%d t=%s%d.%d h=%d st=%d",
                 props.batteryLevel, props.batteryVoltage, props.batteryTemperature < 0 ? "-" : "",
                 abs(props.batteryTemperature / 10), abs(props.batteryTemperature % 10),
                 props.batteryHealth, props.batteryStatus);

        len = strlen(dmesgline);
        if (!mHealthdConfig->batteryCurrentNowPath.isEmpty()) {
            len += snprintf(dmesgline + len, sizeof(dmesgline) - len, " c=%d",
                            props.batteryCurrent);
        }

        if (!mHealthdConfig->batteryFullChargePath.isEmpty()) {
            len += snprintf(dmesgline + len, sizeof(dmesgline) - len, " fc=%d",
                            props.batteryFullCharge);
        }

        if (!mHealthdConfig->batteryCycleCountPath.isEmpty()) {
            len += snprintf(dmesgline + len, sizeof(dmesgline) - len, " cc=%d",
                            props.batteryCycleCount);
        }
    } else {
        len = snprintf(dmesgline, sizeof(dmesgline), "battery none");
    }

    snprintf(dmesgline + len, sizeof(dmesgline) - len, " chg=%s%s%s",
             props.chargerAcOnline ? "a" : "", props.chargerUsbOnline ? "u" : "",
             props.chargerWirelessOnline ? "w" : "");

    KLOG_WARNING(LOG_TAG, "%s\n", dmesgline);
}

bool BatteryMonitor::isChargerOnline() {
    const HealthInfo_1_0& props = mHealthInfo->legacy.legacy;
    return props.chargerAcOnline | props.chargerUsbOnline |
            props.chargerWirelessOnline;
}

int BatteryMonitor::getChargeStatus() {
    BatteryStatus result = BatteryStatus::UNKNOWN;
    if (!mHealthdConfig->batteryStatusPath.isEmpty()) {
        std::string buf;
        if (readFromFile(mHealthdConfig->batteryStatusPath, &buf) > 0)
            result = getBatteryStatus(buf.c_str());
    }
    return static_cast<int>(result);
}

status_t BatteryMonitor::getProperty(int id, struct BatteryProperty *val) {
    status_t ret = BAD_VALUE;
    std::string buf;

    val->valueInt64 = LONG_MIN;

    switch(id) {
    case BATTERY_PROP_CHARGE_COUNTER:
        if (!mHealthdConfig->batteryChargeCounterPath.isEmpty()) {
            val->valueInt64 =
                getIntField(mHealthdConfig->batteryChargeCounterPath);
            ret = OK;
        } else {
            ret = NAME_NOT_FOUND;
        }
        break;

    case BATTERY_PROP_CURRENT_NOW:
        if (!mHealthdConfig->batteryCurrentNowPath.isEmpty()) {
            val->valueInt64 =
                getIntField(mHealthdConfig->batteryCurrentNowPath);
            ret = OK;
        } else {
            ret = NAME_NOT_FOUND;
        }
        break;

    case BATTERY_PROP_CURRENT_AVG:
        if (!mHealthdConfig->batteryCurrentAvgPath.isEmpty()) {
            val->valueInt64 =
                getIntField(mHealthdConfig->batteryCurrentAvgPath);
            ret = OK;
        } else {
            ret = NAME_NOT_FOUND;
        }
        break;

    case BATTERY_PROP_CAPACITY:
        if (!mHealthdConfig->batteryCapacityPath.isEmpty()) {
            val->valueInt64 =
                getIntField(mHealthdConfig->batteryCapacityPath);
            ret = OK;
        } else {
            ret = NAME_NOT_FOUND;
        }
        break;

    case BATTERY_PROP_ENERGY_COUNTER:
        if (mHealthdConfig->energyCounter) {
            ret = mHealthdConfig->energyCounter(&val->valueInt64);
        } else {
            ret = NAME_NOT_FOUND;
        }
        break;

    case BATTERY_PROP_BATTERY_STATUS:
        val->valueInt64 = getChargeStatus();
        ret = OK;
        break;

    default:
        break;
    }

    return ret;
}

void BatteryMonitor::dumpState(int fd) {
    int v;
    char vs[128];
    const HealthInfo_1_0& props = mHealthInfo->legacy.legacy;

    snprintf(vs, sizeof(vs), "ac: %d usb: %d wireless: %d current_max: %d voltage_max: %d\n",
             props.chargerAcOnline, props.chargerUsbOnline,
             props.chargerWirelessOnline, props.maxChargingCurrent,
             props.maxChargingVoltage);
    write(fd, vs, strlen(vs));
    snprintf(vs, sizeof(vs), "status: %d health: %d present: %d\n",
             props.batteryStatus, props.batteryHealth, props.batteryPresent);
    write(fd, vs, strlen(vs));
    snprintf(vs, sizeof(vs), "level: %d voltage: %d temp: %d\n",
             props.batteryLevel, props.batteryVoltage,
             props.batteryTemperature);
    write(fd, vs, strlen(vs));

    if (!mHealthdConfig->batteryCurrentNowPath.isEmpty()) {
        v = getIntField(mHealthdConfig->batteryCurrentNowPath);
        snprintf(vs, sizeof(vs), "current now: %d\n", v);
        write(fd, vs, strlen(vs));
    }

    if (!mHealthdConfig->batteryCurrentAvgPath.isEmpty()) {
        v = getIntField(mHealthdConfig->batteryCurrentAvgPath);
        snprintf(vs, sizeof(vs), "current avg: %d\n", v);
        write(fd, vs, strlen(vs));
    }

    if (!mHealthdConfig->batteryChargeCounterPath.isEmpty()) {
        v = getIntField(mHealthdConfig->batteryChargeCounterPath);
        snprintf(vs, sizeof(vs), "charge counter: %d\n", v);
        write(fd, vs, strlen(vs));
    }

    if (!mHealthdConfig->batteryCurrentNowPath.isEmpty()) {
        snprintf(vs, sizeof(vs), "current now: %d\n", props.batteryCurrent);
        write(fd, vs, strlen(vs));
    }

    if (!mHealthdConfig->batteryCycleCountPath.isEmpty()) {
        snprintf(vs, sizeof(vs), "cycle count: %d\n", props.batteryCycleCount);
        write(fd, vs, strlen(vs));
    }

    if (!mHealthdConfig->batteryFullChargePath.isEmpty()) {
        snprintf(vs, sizeof(vs), "Full charge: %d\n", props.batteryFullCharge);
        write(fd, vs, strlen(vs));
    }
}

void BatteryMonitor::init(struct healthd_config *hc) {
    String8 path;
    char pval[PROPERTY_VALUE_MAX];

    mHealthdConfig = hc;
    std::unique_ptr<DIR, decltype(&closedir)> dir(opendir(POWER_SUPPLY_SYSFS_PATH), closedir);
    if (dir == NULL) {
        KLOG_ERROR(LOG_TAG, "Could not open %s\n", POWER_SUPPLY_SYSFS_PATH);
    } else {
        struct dirent* entry;

        while ((entry = readdir(dir.get()))) {
            const char* name = entry->d_name;
            std::vector<String8>::iterator itIgnoreName;

            if (!strcmp(name, ".") || !strcmp(name, ".."))
                continue;

            itIgnoreName = find(hc->ignorePowerSupplyNames.begin(),
                                hc->ignorePowerSupplyNames.end(), String8(name));
            if (itIgnoreName != hc->ignorePowerSupplyNames.end())
                continue;

            // Look for "type" file in each subdirectory
            path.clear();
            path.appendFormat("%s/%s/type", POWER_SUPPLY_SYSFS_PATH, name);
            switch(readPowerSupplyType(path)) {
            case ANDROID_POWER_SUPPLY_TYPE_AC:
            case ANDROID_POWER_SUPPLY_TYPE_USB:
            case ANDROID_POWER_SUPPLY_TYPE_WIRELESS:
                path.clear();
                path.appendFormat("%s/%s/online", POWER_SUPPLY_SYSFS_PATH, name);
                if (access(path.string(), R_OK) == 0)
                    mChargerNames.add(String8(name));
                break;

            case ANDROID_POWER_SUPPLY_TYPE_BATTERY:
                mBatteryDevicePresent = true;

                if (mHealthdConfig->batteryStatusPath.isEmpty()) {
                    path.clear();
                    path.appendFormat("%s/%s/status", POWER_SUPPLY_SYSFS_PATH,
                                      name);
                    if (access(path, R_OK) == 0)
                        mHealthdConfig->batteryStatusPath = path;
                }

                if (mHealthdConfig->batteryHealthPath.isEmpty()) {
                    path.clear();
                    path.appendFormat("%s/%s/health", POWER_SUPPLY_SYSFS_PATH,
                                      name);
                    if (access(path, R_OK) == 0)
                        mHealthdConfig->batteryHealthPath = path;
                }

                if (mHealthdConfig->batteryPresentPath.isEmpty()) {
                    path.clear();
                    path.appendFormat("%s/%s/present", POWER_SUPPLY_SYSFS_PATH,
                                      name);
                    if (access(path, R_OK) == 0)
                        mHealthdConfig->batteryPresentPath = path;
                }

                if (mHealthdConfig->batteryCapacityPath.isEmpty()) {
                    path.clear();
                    path.appendFormat("%s/%s/capacity", POWER_SUPPLY_SYSFS_PATH,
                                      name);
                    if (access(path, R_OK) == 0)
                        mHealthdConfig->batteryCapacityPath = path;
                }

                if (mHealthdConfig->batteryVoltagePath.isEmpty()) {
                    path.clear();
                    path.appendFormat("%s/%s/voltage_now",
                                      POWER_SUPPLY_SYSFS_PATH, name);
                    if (access(path, R_OK) == 0) {
                        mHealthdConfig->batteryVoltagePath = path;
                    }
                }

                if (mHealthdConfig->batteryFullChargePath.isEmpty()) {
                    path.clear();
                    path.appendFormat("%s/%s/charge_full",
                                      POWER_SUPPLY_SYSFS_PATH, name);
                    if (access(path, R_OK) == 0)
                        mHealthdConfig->batteryFullChargePath = path;
                }

                if (mHealthdConfig->batteryCurrentNowPath.isEmpty()) {
                    path.clear();
                    path.appendFormat("%s/%s/current_now",
                                      POWER_SUPPLY_SYSFS_PATH, name);
                    if (access(path, R_OK) == 0)
                        mHealthdConfig->batteryCurrentNowPath = path;
                }

                if (mHealthdConfig->batteryCycleCountPath.isEmpty()) {
                    path.clear();
                    path.appendFormat("%s/%s/cycle_count",
                                      POWER_SUPPLY_SYSFS_PATH, name);
                    if (access(path, R_OK) == 0)
                        mHealthdConfig->batteryCycleCountPath = path;
                }

                if (mHealthdConfig->batteryCurrentAvgPath.isEmpty()) {
                    path.clear();
                    path.appendFormat("%s/%s/current_avg",
                                      POWER_SUPPLY_SYSFS_PATH, name);
                    if (access(path, R_OK) == 0)
                        mHealthdConfig->batteryCurrentAvgPath = path;
                }

                if (mHealthdConfig->batteryChargeCounterPath.isEmpty()) {
                    path.clear();
                    path.appendFormat("%s/%s/charge_counter",
                                      POWER_SUPPLY_SYSFS_PATH, name);
                    if (access(path, R_OK) == 0)
                        mHealthdConfig->batteryChargeCounterPath = path;
                }

                if (mHealthdConfig->batteryTemperaturePath.isEmpty()) {
                    path.clear();
                    path.appendFormat("%s/%s/temp", POWER_SUPPLY_SYSFS_PATH,
                                      name);
                    if (access(path, R_OK) == 0) {
                        mHealthdConfig->batteryTemperaturePath = path;
                    }
                }

                if (mHealthdConfig->batteryTechnologyPath.isEmpty()) {
                    path.clear();
                    path.appendFormat("%s/%s/technology",
                                      POWER_SUPPLY_SYSFS_PATH, name);
                    if (access(path, R_OK) == 0)
                        mHealthdConfig->batteryTechnologyPath = path;
                }

                break;

            case ANDROID_POWER_SUPPLY_TYPE_UNKNOWN:
                break;
            }
        }
    }

    // Typically the case for devices which do not have a battery and
    // and are always plugged into AC mains.
    if (!mBatteryDevicePresent) {
        KLOG_WARNING(LOG_TAG, "No battery devices found\n");
        hc->periodic_chores_interval_fast = -1;
        hc->periodic_chores_interval_slow = -1;
    } else {
        if (mHealthdConfig->batteryStatusPath.isEmpty())
            KLOG_WARNING(LOG_TAG, "BatteryStatusPath not found\n");
        if (mHealthdConfig->batteryHealthPath.isEmpty())
            KLOG_WARNING(LOG_TAG, "BatteryHealthPath not found\n");
        if (mHealthdConfig->batteryPresentPath.isEmpty())
            KLOG_WARNING(LOG_TAG, "BatteryPresentPath not found\n");
        if (mHealthdConfig->batteryCapacityPath.isEmpty())
            KLOG_WARNING(LOG_TAG, "BatteryCapacityPath not found\n");
        if (mHealthdConfig->batteryVoltagePath.isEmpty())
            KLOG_WARNING(LOG_TAG, "BatteryVoltagePath not found\n");
        if (mHealthdConfig->batteryTemperaturePath.isEmpty())
            KLOG_WARNING(LOG_TAG, "BatteryTemperaturePath not found\n");
        if (mHealthdConfig->batteryTechnologyPath.isEmpty())
            KLOG_WARNING(LOG_TAG, "BatteryTechnologyPath not found\n");
        if (mHealthdConfig->batteryCurrentNowPath.isEmpty())
            KLOG_WARNING(LOG_TAG, "BatteryCurrentNowPath not found\n");
        if (mHealthdConfig->batteryFullChargePath.isEmpty())
            KLOG_WARNING(LOG_TAG, "BatteryFullChargePath not found\n");
        if (mHealthdConfig->batteryCycleCountPath.isEmpty())
            KLOG_WARNING(LOG_TAG, "BatteryCycleCountPath not found\n");
    }

    if (property_get("ro.boot.fake_battery", pval, NULL) > 0
                                               && strtol(pval, NULL, 10) != 0) {
        mBatteryFixedCapacity = FAKE_BATTERY_CAPACITY;
        mBatteryFixedTemperature = FAKE_BATTERY_TEMPERATURE;
    }
}

}; // namespace android<|MERGE_RESOLUTION|>--- conflicted
+++ resolved
@@ -54,10 +54,7 @@
 using HealthInfo_2_1 = android::hardware::health::V2_1::HealthInfo;
 using android::hardware::health::V1_0::BatteryHealth;
 using android::hardware::health::V1_0::BatteryStatus;
-<<<<<<< HEAD
-=======
 using android::hardware::health::V2_1::BatteryCapacityLevel;
->>>>>>> a1015599
 
 namespace android {
 
@@ -87,7 +84,6 @@
 
 const HealthInfo_1_0& BatteryMonitor::getHealthInfo_1_0() const {
     return getHealthInfo_2_0().legacy;
-<<<<<<< HEAD
 }
 
 const HealthInfo_2_0& BatteryMonitor::getHealthInfo_2_0() const {
@@ -98,18 +94,6 @@
     return *mHealthInfo;
 }
 
-=======
-}
-
-const HealthInfo_2_0& BatteryMonitor::getHealthInfo_2_0() const {
-    return getHealthInfo_2_1().legacy;
-}
-
-const HealthInfo_2_1& BatteryMonitor::getHealthInfo_2_1() const {
-    return *mHealthInfo;
-}
-
->>>>>>> a1015599
 BatteryStatus getBatteryStatus(const char* status) {
     static SysfsStringEnumMap<BatteryStatus> batteryStatusMap[] = {
             {"Unknown", BatteryStatus::UNKNOWN},
