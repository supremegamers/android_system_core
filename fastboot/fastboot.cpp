--- conflicted
+++ resolved
@@ -1080,17 +1080,12 @@
 
     setup_requirements(reinterpret_cast<char*>(data), sz);
 
-<<<<<<< HEAD
-    for (size_t i = 0; i < ARRAY_SIZE(images); i++) {
+    for (size_t i = 0; i < arraysize(images); i++) {
         if (should_ignore_slots && !images[i].active_slot) {
             // We will not do anything with _other files if we are given an explicit slot to use.
             continue;
         }
         fname = find_item(images[i].item_name, product);
-=======
-    for (size_t i = 0; i < arraysize(images); i++) {
-        fname = find_item(images[i].part_name, product);
->>>>>>> cee63057
         fastboot_buffer buf;
         if (!load_buf(transport, fname.c_str(), &buf)) {
             if (images[i].is_optional) continue;
