--- conflicted
+++ resolved
@@ -327,19 +327,6 @@
     chmod 0664 /dev/cpuset/restricted/tasks
     chmod 0664 /dev/cpuset/tasks
 
-<<<<<<< HEAD
-    # freezer cgroup entries
-    mkdir /dev/freezer/frozen
-    write /dev/freezer/frozen/freezer.state FROZEN
-    chown system system /dev/freezer/cgroup.procs
-    chown system system /dev/freezer/frozen
-    chown system system /dev/freezer/frozen/freezer.state
-    chown system system /dev/freezer/frozen/cgroup.procs
-
-    chmod 0664 /dev/freezer/frozen/freezer.state
-
-=======
->>>>>>> 4de7a772
     # make the PSI monitor accessible to others
     chown system system /proc/pressure/memory
     chmod 0664 /proc/pressure/memory
