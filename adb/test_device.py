#!/usr/bin/env python
# -*- coding: utf-8 -*-
#
# Copyright (C) 2015 The Android Open Source Project
#
# Licensed under the Apache License, Version 2.0 (the "License");
# you may not use this file except in compliance with the License.
# You may obtain a copy of the License at
#
#      http://www.apache.org/licenses/LICENSE-2.0
#
# Unless required by applicable law or agreed to in writing, software
# distributed under the License is distributed on an "AS IS" BASIS,
# WITHOUT WARRANTIES OR CONDITIONS OF ANY KIND, either express or implied.
# See the License for the specific language governing permissions and
# limitations under the License.
#
from __future__ import print_function

import contextlib
import hashlib
import os
import posixpath
import random
import re
import shlex
import shutil
import signal
import socket
import string
import subprocess
import sys
import tempfile
import threading
import time
import unittest

import adb

def requires_root(func):
    def wrapper(self, *args):
        if self.device.get_prop('ro.debuggable') != '1':
            raise unittest.SkipTest('requires rootable build')

        was_root = self.device.shell(['id', '-un'])[0].strip() == 'root'
        if not was_root:
            self.device.root()
            self.device.wait()

        try:
            func(self, *args)
        finally:
            if not was_root:
                self.device.unroot()
                self.device.wait()

    return wrapper


def requires_non_root(func):
    def wrapper(self, *args):
        was_root = self.device.shell(['id', '-un'])[0].strip() == 'root'
        if was_root:
            self.device.unroot()
            self.device.wait()

        try:
            func(self, *args)
        finally:
            if was_root:
                self.device.root()
                self.device.wait()

    return wrapper


class DeviceTest(unittest.TestCase):
    def setUp(self):
        self.device = adb.get_device()


class ForwardReverseTest(DeviceTest):
    def _test_no_rebind(self, description, direction_list, direction,
                       direction_no_rebind, direction_remove_all):
        msg = direction_list()
        self.assertEqual('', msg.strip(),
                         description + ' list must be empty to run this test.')

        # Use --no-rebind with no existing binding
        direction_no_rebind('tcp:5566', 'tcp:6655')
        msg = direction_list()
        self.assertTrue(re.search(r'tcp:5566.+tcp:6655', msg))

        # Use --no-rebind with existing binding
        with self.assertRaises(subprocess.CalledProcessError):
            direction_no_rebind('tcp:5566', 'tcp:6677')
        msg = direction_list()
        self.assertFalse(re.search(r'tcp:5566.+tcp:6677', msg))
        self.assertTrue(re.search(r'tcp:5566.+tcp:6655', msg))

        # Use the absence of --no-rebind with existing binding
        direction('tcp:5566', 'tcp:6677')
        msg = direction_list()
        self.assertFalse(re.search(r'tcp:5566.+tcp:6655', msg))
        self.assertTrue(re.search(r'tcp:5566.+tcp:6677', msg))

        direction_remove_all()
        msg = direction_list()
        self.assertEqual('', msg.strip())

    def test_forward_no_rebind(self):
        self._test_no_rebind('forward', self.device.forward_list,
                            self.device.forward, self.device.forward_no_rebind,
                            self.device.forward_remove_all)

    def test_reverse_no_rebind(self):
        self._test_no_rebind('reverse', self.device.reverse_list,
                            self.device.reverse, self.device.reverse_no_rebind,
                            self.device.reverse_remove_all)

    def test_forward(self):
        msg = self.device.forward_list()
        self.assertEqual('', msg.strip(),
                         'Forwarding list must be empty to run this test.')
        self.device.forward('tcp:5566', 'tcp:6655')
        msg = self.device.forward_list()
        self.assertTrue(re.search(r'tcp:5566.+tcp:6655', msg))
        self.device.forward('tcp:7788', 'tcp:8877')
        msg = self.device.forward_list()
        self.assertTrue(re.search(r'tcp:5566.+tcp:6655', msg))
        self.assertTrue(re.search(r'tcp:7788.+tcp:8877', msg))
        self.device.forward_remove('tcp:5566')
        msg = self.device.forward_list()
        self.assertFalse(re.search(r'tcp:5566.+tcp:6655', msg))
        self.assertTrue(re.search(r'tcp:7788.+tcp:8877', msg))
        self.device.forward_remove_all()
        msg = self.device.forward_list()
        self.assertEqual('', msg.strip())

    def test_forward_tcp_port_0(self):
        self.assertEqual('', self.device.forward_list().strip(),
                         'Forwarding list must be empty to run this test.')

        try:
            # If resolving TCP port 0 is supported, `adb forward` will print
            # the actual port number.
            port = self.device.forward('tcp:0', 'tcp:8888').strip()
            if not port:
                raise unittest.SkipTest('Forwarding tcp:0 is not available.')

            self.assertTrue(re.search(r'tcp:{}.+tcp:8888'.format(port),
                                      self.device.forward_list()))
        finally:
            self.device.forward_remove_all()

    def test_reverse(self):
        msg = self.device.reverse_list()
        self.assertEqual('', msg.strip(),
                         'Reverse forwarding list must be empty to run this test.')
        self.device.reverse('tcp:5566', 'tcp:6655')
        msg = self.device.reverse_list()
        self.assertTrue(re.search(r'tcp:5566.+tcp:6655', msg))
        self.device.reverse('tcp:7788', 'tcp:8877')
        msg = self.device.reverse_list()
        self.assertTrue(re.search(r'tcp:5566.+tcp:6655', msg))
        self.assertTrue(re.search(r'tcp:7788.+tcp:8877', msg))
        self.device.reverse_remove('tcp:5566')
        msg = self.device.reverse_list()
        self.assertFalse(re.search(r'tcp:5566.+tcp:6655', msg))
        self.assertTrue(re.search(r'tcp:7788.+tcp:8877', msg))
        self.device.reverse_remove_all()
        msg = self.device.reverse_list()
        self.assertEqual('', msg.strip())

    def test_reverse_tcp_port_0(self):
        self.assertEqual('', self.device.reverse_list().strip(),
                         'Reverse list must be empty to run this test.')

        try:
            # If resolving TCP port 0 is supported, `adb reverse` will print
            # the actual port number.
            port = self.device.reverse('tcp:0', 'tcp:8888').strip()
            if not port:
                raise unittest.SkipTest('Reversing tcp:0 is not available.')

            self.assertTrue(re.search(r'tcp:{}.+tcp:8888'.format(port),
                                      self.device.reverse_list()))
        finally:
            self.device.reverse_remove_all()

    def test_forward_reverse_echo(self):
        """Send data through adb forward and read it back via adb reverse"""
        forward_port = 12345
        reverse_port = forward_port + 1
        forward_spec = 'tcp:' + str(forward_port)
        reverse_spec = 'tcp:' + str(reverse_port)
        forward_setup = False
        reverse_setup = False

        try:
            # listen on localhost:forward_port, connect to remote:forward_port
            self.device.forward(forward_spec, forward_spec)
            forward_setup = True
            # listen on remote:forward_port, connect to localhost:reverse_port
            self.device.reverse(forward_spec, reverse_spec)
            reverse_setup = True

            listener = socket.socket(socket.AF_INET, socket.SOCK_STREAM)
            with contextlib.closing(listener):
                # Use SO_REUSEADDR so that subsequent runs of the test can grab
                # the port even if it is in TIME_WAIT.
                listener.setsockopt(socket.SOL_SOCKET, socket.SO_REUSEADDR, 1)

                # Listen on localhost:reverse_port before connecting to
                # localhost:forward_port because that will cause adb to connect
                # back to localhost:reverse_port.
                listener.bind(('127.0.0.1', reverse_port))
                listener.listen(4)

                client = socket.socket(socket.AF_INET, socket.SOCK_STREAM)
                with contextlib.closing(client):
                    # Connect to the listener.
                    client.connect(('127.0.0.1', forward_port))

                    # Accept the client connection.
                    accepted_connection, addr = listener.accept()
                    with contextlib.closing(accepted_connection) as server:
                        data = 'hello'

                        # Send data into the port setup by adb forward.
                        client.sendall(data)
                        # Explicitly close() so that server gets EOF.
                        client.close()

                        # Verify that the data came back via adb reverse.
                        self.assertEqual(data, server.makefile().read())
        finally:
            if reverse_setup:
                self.device.reverse_remove(forward_spec)
            if forward_setup:
                self.device.forward_remove(forward_spec)


class ShellTest(DeviceTest):
    def _interactive_shell(self, shell_args, input):
        """Runs an interactive adb shell.

        Args:
          shell_args: List of string arguments to `adb shell`.
          input: String input to send to the interactive shell.

        Returns:
          The remote exit code.

        Raises:
          unittest.SkipTest: The device doesn't support exit codes.
        """
        if not self.device.has_shell_protocol():
            raise unittest.SkipTest('exit codes are unavailable on this device')

        proc = subprocess.Popen(
                self.device.adb_cmd + ['shell'] + shell_args,
                stdin=subprocess.PIPE, stdout=subprocess.PIPE,
                stderr=subprocess.PIPE)
        # Closing host-side stdin doesn't trigger a PTY shell to exit so we need
        # to explicitly add an exit command to close the session from the device
        # side, plus the necessary newline to complete the interactive command.
        proc.communicate(input + '; exit\n')
        return proc.returncode

    def test_cat(self):
        """Check that we can at least cat a file."""
        out = self.device.shell(['cat', '/proc/uptime'])[0].strip()
        elements = out.split()
        self.assertEqual(len(elements), 2)

        uptime, idle = elements
        self.assertGreater(float(uptime), 0.0)
        self.assertGreater(float(idle), 0.0)

    def test_throws_on_failure(self):
        self.assertRaises(adb.ShellError, self.device.shell, ['false'])

    def test_output_not_stripped(self):
        out = self.device.shell(['echo', 'foo'])[0]
        self.assertEqual(out, 'foo' + self.device.linesep)

    def test_shell_command_length(self):
        # Devices that have shell_v2 should be able to handle long commands.
        if self.device.has_shell_protocol():
            rc, out, err = self.device.shell_nocheck(['echo', 'x' * 16384])
            self.assertEqual(rc, 0)
            self.assertTrue(out == ('x' * 16384 + '\n'))

    def test_shell_nocheck_failure(self):
        rc, out, _ = self.device.shell_nocheck(['false'])
        self.assertNotEqual(rc, 0)
        self.assertEqual(out, '')

    def test_shell_nocheck_output_not_stripped(self):
        rc, out, _ = self.device.shell_nocheck(['echo', 'foo'])
        self.assertEqual(rc, 0)
        self.assertEqual(out, 'foo' + self.device.linesep)

    def test_can_distinguish_tricky_results(self):
        # If result checking on ADB shell is naively implemented as
        # `adb shell <cmd>; echo $?`, we would be unable to distinguish the
        # output from the result for a cmd of `echo -n 1`.
        rc, out, _ = self.device.shell_nocheck(['echo', '-n', '1'])
        self.assertEqual(rc, 0)
        self.assertEqual(out, '1')

    def test_line_endings(self):
        """Ensure that line ending translation is not happening in the pty.

        Bug: http://b/19735063
        """
        output = self.device.shell(['uname'])[0]
        self.assertEqual(output, 'Linux' + self.device.linesep)

    def test_pty_logic(self):
        """Tests that a PTY is allocated when it should be.

        PTY allocation behavior should match ssh.
        """
        def check_pty(args):
            """Checks adb shell PTY allocation.

            Tests |args| for terminal and non-terminal stdin.

            Args:
                args: -Tt args in a list (e.g. ['-t', '-t']).

            Returns:
                A tuple (<terminal>, <non-terminal>). True indicates
                the corresponding shell allocated a remote PTY.
            """
            test_cmd = self.device.adb_cmd + ['shell'] + args + ['[ -t 0 ]']

            terminal = subprocess.Popen(
                    test_cmd, stdin=None,
                    stdout=subprocess.PIPE, stderr=subprocess.PIPE)
            terminal.communicate()

            non_terminal = subprocess.Popen(
                    test_cmd, stdin=subprocess.PIPE,
                    stdout=subprocess.PIPE, stderr=subprocess.PIPE)
            non_terminal.communicate()

            return (terminal.returncode == 0, non_terminal.returncode == 0)

        # -T: never allocate PTY.
        self.assertEqual((False, False), check_pty(['-T']))

        # These tests require a new device.
        if self.device.has_shell_protocol() and os.isatty(sys.stdin.fileno()):
            # No args: PTY only if stdin is a terminal and shell is interactive,
            # which is difficult to reliably test from a script.
            self.assertEqual((False, False), check_pty([]))

            # -t: PTY if stdin is a terminal.
            self.assertEqual((True, False), check_pty(['-t']))

        # -t -t: always allocate PTY.
        self.assertEqual((True, True), check_pty(['-t', '-t']))

        # -tt: always allocate PTY, POSIX style (http://b/32216152).
        self.assertEqual((True, True), check_pty(['-tt']))

        # -ttt: ssh has weird even/odd behavior with multiple -t flags, but
        # we follow the man page instead.
        self.assertEqual((True, True), check_pty(['-ttt']))

        # -ttx: -x and -tt aren't incompatible (though -Tx would be an error).
        self.assertEqual((True, True), check_pty(['-ttx']))

        # -Ttt: -tt cancels out -T.
        self.assertEqual((True, True), check_pty(['-Ttt']))

        # -ttT: -T cancels out -tt.
        self.assertEqual((False, False), check_pty(['-ttT']))

    def test_shell_protocol(self):
        """Tests the shell protocol on the device.

        If the device supports shell protocol, this gives us the ability
        to separate stdout/stderr and return the exit code directly.

        Bug: http://b/19734861
        """
        if not self.device.has_shell_protocol():
            raise unittest.SkipTest('shell protocol unsupported on this device')

        # Shell protocol should be used by default.
        result = self.device.shell_nocheck(
                shlex.split('echo foo; echo bar >&2; exit 17'))
        self.assertEqual(17, result[0])
        self.assertEqual('foo' + self.device.linesep, result[1])
        self.assertEqual('bar' + self.device.linesep, result[2])

        self.assertEqual(17, self._interactive_shell([], 'exit 17'))

        # -x flag should disable shell protocol.
        result = self.device.shell_nocheck(
                shlex.split('-x echo foo; echo bar >&2; exit 17'))
        self.assertEqual(0, result[0])
        self.assertEqual('foo{0}bar{0}'.format(self.device.linesep), result[1])
        self.assertEqual('', result[2])

        self.assertEqual(0, self._interactive_shell(['-x'], 'exit 17'))

    def test_non_interactive_sigint(self):
        """Tests that SIGINT in a non-interactive shell kills the process.

        This requires the shell protocol in order to detect the broken
        pipe; raw data transfer mode will only see the break once the
        subprocess tries to read or write.

        Bug: http://b/23825725
        """
        if not self.device.has_shell_protocol():
            raise unittest.SkipTest('shell protocol unsupported on this device')

        # Start a long-running process.
        sleep_proc = subprocess.Popen(
                self.device.adb_cmd + shlex.split('shell echo $$; sleep 60'),
                stdin=subprocess.PIPE, stdout=subprocess.PIPE,
                stderr=subprocess.STDOUT)
        remote_pid = sleep_proc.stdout.readline().strip()
        self.assertIsNone(sleep_proc.returncode, 'subprocess terminated early')
        proc_query = shlex.split('ps {0} | grep {0}'.format(remote_pid))

        # Verify that the process is running, send signal, verify it stopped.
        self.device.shell(proc_query)
        os.kill(sleep_proc.pid, signal.SIGINT)
        sleep_proc.communicate()

        # It can take some time for the process to receive the signal and die.
        end_time = time.time() + 3
        while self.device.shell_nocheck(proc_query)[0] != 1:
            self.assertFalse(time.time() > end_time,
                             'subprocess failed to terminate in time')

    def test_non_interactive_stdin(self):
        """Tests that non-interactive shells send stdin."""
        if not self.device.has_shell_protocol():
            raise unittest.SkipTest('non-interactive stdin unsupported '
                                    'on this device')

        # Test both small and large inputs.
        small_input = 'foo'
        large_input = '\n'.join(c * 100 for c in (string.ascii_letters +
                                                  string.digits))

        for input in (small_input, large_input):
            proc = subprocess.Popen(self.device.adb_cmd + ['shell', 'cat'],
                                    stdin=subprocess.PIPE,
                                    stdout=subprocess.PIPE,
                                    stderr=subprocess.PIPE)
            stdout, stderr = proc.communicate(input)
            self.assertEqual(input.splitlines(), stdout.splitlines())
            self.assertEqual('', stderr)

    def test_sighup(self):
        """Ensure that SIGHUP gets sent upon non-interactive ctrl-c"""
        log_path = "/data/local/tmp/adb_signal_test.log"

        # Clear the output file.
        self.device.shell_nocheck(["echo", ">", log_path])

        script = """
            trap "echo SIGINT > {path}; exit 0" SIGINT
            trap "echo SIGHUP > {path}; exit 0" SIGHUP
            echo Waiting
            read
        """.format(path=log_path)

        script = ";".join([x.strip() for x in script.strip().splitlines()])

        process = self.device.shell_popen([script], kill_atexit=False,
                                          stdin=subprocess.PIPE,
                                          stdout=subprocess.PIPE)

        self.assertEqual("Waiting\n", process.stdout.readline())
        process.send_signal(signal.SIGINT)
        process.wait()

        # Waiting for the local adb to finish is insufficient, since it hangs
        # up immediately.
        time.sleep(1)

        stdout, _ = self.device.shell(["cat", log_path])
        self.assertEqual(stdout.strip(), "SIGHUP")

    def test_exit_stress(self):
        """Hammer `adb shell exit 42` with multiple threads."""
        thread_count = 48
        result = dict()
        def hammer(thread_idx, thread_count, result):
            success = True
            for i in range(thread_idx, 240, thread_count):
                ret = subprocess.call(['adb', 'shell', 'exit {}'.format(i)])
                if ret != i % 256:
                    success = False
                    break
            result[thread_idx] = success

        threads = []
        for i in range(thread_count):
            thread = threading.Thread(target=hammer, args=(i, thread_count, result))
            thread.start()
            threads.append(thread)
        for thread in threads:
            thread.join()
        for i, success in result.iteritems():
            self.assertTrue(success)


class ArgumentEscapingTest(DeviceTest):
    def test_shell_escaping(self):
        """Make sure that argument escaping is somewhat sane."""

        # http://b/19734868
        # Note that this actually matches ssh(1)'s behavior --- it's
        # converted to `sh -c echo hello; echo world` which sh interprets
        # as `sh -c echo` (with an argument to that shell of "hello"),
        # and then `echo world` back in the first shell.
        result = self.device.shell(
            shlex.split("sh -c 'echo hello; echo world'"))[0]
        result = result.splitlines()
        self.assertEqual(['', 'world'], result)
        # If you really wanted "hello" and "world", here's what you'd do:
        result = self.device.shell(
            shlex.split(r'echo hello\;echo world'))[0].splitlines()
        self.assertEqual(['hello', 'world'], result)

        # http://b/15479704
        result = self.device.shell(shlex.split("'true && echo t'"))[0].strip()
        self.assertEqual('t', result)
        result = self.device.shell(
            shlex.split("sh -c 'true && echo t'"))[0].strip()
        self.assertEqual('t', result)

        # http://b/20564385
        result = self.device.shell(shlex.split('FOO=a BAR=b echo t'))[0].strip()
        self.assertEqual('t', result)
        result = self.device.shell(
            shlex.split(r'echo -n 123\;uname'))[0].strip()
        self.assertEqual('123Linux', result)

    def test_install_argument_escaping(self):
        """Make sure that install argument escaping works."""
        # http://b/20323053, http://b/3090932.
        for file_suffix in ('-text;ls;1.apk', "-Live Hold'em.apk"):
            tf = tempfile.NamedTemporaryFile('wb', suffix=file_suffix,
                                             delete=False)
            tf.close()

            # Installing bogus .apks fails if the device supports exit codes.
            try:
                output = self.device.install(tf.name)
            except subprocess.CalledProcessError as e:
                output = e.output

            self.assertIn(file_suffix, output)
            os.remove(tf.name)


class RootUnrootTest(DeviceTest):
    def _test_root(self):
        message = self.device.root()
        if 'adbd cannot run as root in production builds' in message:
            return
        self.device.wait()
        self.assertEqual('root', self.device.shell(['id', '-un'])[0].strip())

    def _test_unroot(self):
        self.device.unroot()
        self.device.wait()
        self.assertEqual('shell', self.device.shell(['id', '-un'])[0].strip())

    def test_root_unroot(self):
        """Make sure that adb root and adb unroot work, using id(1)."""
        if self.device.get_prop('ro.debuggable') != '1':
            raise unittest.SkipTest('requires rootable build')

        original_user = self.device.shell(['id', '-un'])[0].strip()
        try:
            if original_user == 'root':
                self._test_unroot()
                self._test_root()
            elif original_user == 'shell':
                self._test_root()
                self._test_unroot()
        finally:
            if original_user == 'root':
                self.device.root()
            else:
                self.device.unroot()
            self.device.wait()


class TcpIpTest(DeviceTest):
    def test_tcpip_failure_raises(self):
        """adb tcpip requires a port.

        Bug: http://b/22636927
        """
        self.assertRaises(
            subprocess.CalledProcessError, self.device.tcpip, '')
        self.assertRaises(
            subprocess.CalledProcessError, self.device.tcpip, 'foo')


class SystemPropertiesTest(DeviceTest):
    def test_get_prop(self):
        self.assertEqual(self.device.get_prop('init.svc.adbd'), 'running')

    @requires_root
    def test_set_prop(self):
        prop_name = 'foo.bar'
        self.device.shell(['setprop', prop_name, '""'])

        self.device.set_prop(prop_name, 'qux')
        self.assertEqual(
            self.device.shell(['getprop', prop_name])[0].strip(), 'qux')


def compute_md5(string):
    hsh = hashlib.md5()
    hsh.update(string)
    return hsh.hexdigest()


def get_md5_prog(device):
    """Older platforms (pre-L) had the name md5 rather than md5sum."""
    try:
        device.shell(['md5sum', '/proc/uptime'])
        return 'md5sum'
    except adb.ShellError:
        return 'md5'


class HostFile(object):
    def __init__(self, handle, checksum):
        self.handle = handle
        self.checksum = checksum
        self.full_path = handle.name
        self.base_name = os.path.basename(self.full_path)


class DeviceFile(object):
    def __init__(self, checksum, full_path):
        self.checksum = checksum
        self.full_path = full_path
        self.base_name = posixpath.basename(self.full_path)


def make_random_host_files(in_dir, num_files):
    min_size = 1 * (1 << 10)
    max_size = 16 * (1 << 10)

    files = []
    for _ in xrange(num_files):
        file_handle = tempfile.NamedTemporaryFile(dir=in_dir, delete=False)

        size = random.randrange(min_size, max_size, 1024)
        rand_str = os.urandom(size)
        file_handle.write(rand_str)
        file_handle.flush()
        file_handle.close()

        md5 = compute_md5(rand_str)
        files.append(HostFile(file_handle, md5))
    return files


def make_random_device_files(device, in_dir, num_files, prefix='device_tmpfile'):
    min_size = 1 * (1 << 10)
    max_size = 16 * (1 << 10)

    files = []
    for file_num in xrange(num_files):
        size = random.randrange(min_size, max_size, 1024)

        base_name = prefix + str(file_num)
        full_path = posixpath.join(in_dir, base_name)

        device.shell(['dd', 'if=/dev/urandom', 'of={}'.format(full_path),
                      'bs={}'.format(size), 'count=1'])
        dev_md5, _ = device.shell([get_md5_prog(device), full_path])[0].split()

        files.append(DeviceFile(dev_md5, full_path))
    return files


class FileOperationsTest(DeviceTest):
    SCRATCH_DIR = '/data/local/tmp'
    DEVICE_TEMP_FILE = SCRATCH_DIR + '/adb_test_file'
    DEVICE_TEMP_DIR = SCRATCH_DIR + '/adb_test_dir'

    def _verify_remote(self, checksum, remote_path):
        dev_md5, _ = self.device.shell([get_md5_prog(self.device),
                                        remote_path])[0].split()
        self.assertEqual(checksum, dev_md5)

    def _verify_local(self, checksum, local_path):
        with open(local_path, 'rb') as host_file:
            host_md5 = compute_md5(host_file.read())
            self.assertEqual(host_md5, checksum)

    def test_push(self):
        """Push a randomly generated file to specified device."""
        kbytes = 512
        tmp = tempfile.NamedTemporaryFile(mode='wb', delete=False)
        rand_str = os.urandom(1024 * kbytes)
        tmp.write(rand_str)
        tmp.close()

        self.device.shell(['rm', '-rf', self.DEVICE_TEMP_FILE])
        self.device.push(local=tmp.name, remote=self.DEVICE_TEMP_FILE)

        self._verify_remote(compute_md5(rand_str), self.DEVICE_TEMP_FILE)
        self.device.shell(['rm', '-f', self.DEVICE_TEMP_FILE])

        os.remove(tmp.name)

    def test_push_dir(self):
        """Push a randomly generated directory of files to the device."""
        self.device.shell(['rm', '-rf', self.DEVICE_TEMP_DIR])
        self.device.shell(['mkdir', self.DEVICE_TEMP_DIR])

        try:
            host_dir = tempfile.mkdtemp()

            # Make sure the temp directory isn't setuid, or else adb will complain.
            os.chmod(host_dir, 0o700)

            # Create 32 random files.
            temp_files = make_random_host_files(in_dir=host_dir, num_files=32)
            self.device.push(host_dir, self.DEVICE_TEMP_DIR)

            for temp_file in temp_files:
                remote_path = posixpath.join(self.DEVICE_TEMP_DIR,
                                             os.path.basename(host_dir),
                                             temp_file.base_name)
                self._verify_remote(temp_file.checksum, remote_path)
            self.device.shell(['rm', '-rf', self.DEVICE_TEMP_DIR])
        finally:
            if host_dir is not None:
                shutil.rmtree(host_dir)

    def disabled_test_push_empty(self):
        """Push an empty directory to the device."""
        self.device.shell(['rm', '-rf', self.DEVICE_TEMP_DIR])
        self.device.shell(['mkdir', self.DEVICE_TEMP_DIR])

        try:
            host_dir = tempfile.mkdtemp()

            # Make sure the temp directory isn't setuid, or else adb will complain.
            os.chmod(host_dir, 0o700)

            # Create an empty directory.
            empty_dir_path = os.path.join(host_dir, 'empty')
            os.mkdir(empty_dir_path);

            self.device.push(empty_dir_path, self.DEVICE_TEMP_DIR)

            remote_path = os.path.join(self.DEVICE_TEMP_DIR, "empty")
            test_empty_cmd = ["[", "-d", remote_path, "]"]
            rc, _, _ = self.device.shell_nocheck(test_empty_cmd)

            self.assertEqual(rc, 0)
            self.device.shell(['rm', '-rf', self.DEVICE_TEMP_DIR])
        finally:
            if host_dir is not None:
                shutil.rmtree(host_dir)

    @unittest.skipIf(sys.platform == "win32", "symlinks require elevated privileges on windows")
    def test_push_symlink(self):
        """Push a symlink.

        Bug: http://b/31491920
        """
        try:
            host_dir = tempfile.mkdtemp()

            # Make sure the temp directory isn't setuid, or else adb will
            # complain.
            os.chmod(host_dir, 0o700)

            with open(os.path.join(host_dir, 'foo'), 'w') as f:
                f.write('foo')

            symlink_path = os.path.join(host_dir, 'symlink')
            os.symlink('foo', symlink_path)

            self.device.shell(['rm', '-rf', self.DEVICE_TEMP_DIR])
            self.device.shell(['mkdir', self.DEVICE_TEMP_DIR])
            self.device.push(symlink_path, self.DEVICE_TEMP_DIR)
            rc, out, _ = self.device.shell_nocheck(
                ['cat', posixpath.join(self.DEVICE_TEMP_DIR, 'symlink')])
            self.assertEqual(0, rc)
            self.assertEqual(out.strip(), 'foo')
        finally:
            if host_dir is not None:
                shutil.rmtree(host_dir)

    def test_multiple_push(self):
        """Push multiple files to the device in one adb push command.

        Bug: http://b/25324823
        """

        self.device.shell(['rm', '-rf', self.DEVICE_TEMP_DIR])
        self.device.shell(['mkdir', self.DEVICE_TEMP_DIR])

        try:
            host_dir = tempfile.mkdtemp()

            # Create some random files and a subdirectory containing more files.
            temp_files = make_random_host_files(in_dir=host_dir, num_files=4)

            subdir = os.path.join(host_dir, 'subdir')
            os.mkdir(subdir)
            subdir_temp_files = make_random_host_files(in_dir=subdir,
                                                       num_files=4)

            paths = map(lambda temp_file: temp_file.full_path, temp_files)
            paths.append(subdir)
            self.device._simple_call(['push'] + paths + [self.DEVICE_TEMP_DIR])

            for temp_file in temp_files:
                remote_path = posixpath.join(self.DEVICE_TEMP_DIR,
                                             temp_file.base_name)
                self._verify_remote(temp_file.checksum, remote_path)

            for subdir_temp_file in subdir_temp_files:
                remote_path = posixpath.join(self.DEVICE_TEMP_DIR,
                                             # BROKEN: http://b/25394682
                                             # 'subdir';
                                             temp_file.base_name)
                self._verify_remote(temp_file.checksum, remote_path)


            self.device.shell(['rm', '-rf', self.DEVICE_TEMP_DIR])
        finally:
            if host_dir is not None:
                shutil.rmtree(host_dir)

    @requires_non_root
    def test_push_error_reporting(self):
        """Make sure that errors that occur while pushing a file get reported

        Bug: http://b/26816782
        """
        with tempfile.NamedTemporaryFile() as tmp_file:
            tmp_file.write('\0' * 1024 * 1024)
            tmp_file.flush()
            try:
                self.device.push(local=tmp_file.name, remote='/system/')
                self.fail('push should not have succeeded')
            except subprocess.CalledProcessError as e:
                output = e.output

            self.assertTrue('Permission denied' in output or
                            'Read-only file system' in output)

    @requires_non_root
    def test_push_directory_creation(self):
        """Regression test for directory creation.

        Bug: http://b/110953234
        """
        with tempfile.NamedTemporaryFile() as tmp_file:
            tmp_file.write('\0' * 1024 * 1024)
            tmp_file.flush()
            remote_path = self.DEVICE_TEMP_DIR + '/test_push_directory_creation'
            self.device.shell(['rm', '-rf', remote_path])

            remote_path += '/filename'
            self.device.push(local=tmp_file.name, remote=remote_path)

    def _test_pull(self, remote_file, checksum):
        tmp_write = tempfile.NamedTemporaryFile(mode='wb', delete=False)
        tmp_write.close()
        self.device.pull(remote=remote_file, local=tmp_write.name)
        with open(tmp_write.name, 'rb') as tmp_read:
            host_contents = tmp_read.read()
            host_md5 = compute_md5(host_contents)
        self.assertEqual(checksum, host_md5)
        os.remove(tmp_write.name)

    @requires_non_root
    def test_pull_error_reporting(self):
        self.device.shell(['touch', self.DEVICE_TEMP_FILE])
        self.device.shell(['chmod', 'a-rwx', self.DEVICE_TEMP_FILE])

        try:
            output = self.device.pull(remote=self.DEVICE_TEMP_FILE, local='x')
        except subprocess.CalledProcessError as e:
            output = e.output

        self.assertIn('Permission denied', output)

        self.device.shell(['rm', '-f', self.DEVICE_TEMP_FILE])

    def test_pull(self):
        """Pull a randomly generated file from specified device."""
        kbytes = 512
        self.device.shell(['rm', '-rf', self.DEVICE_TEMP_FILE])
        cmd = ['dd', 'if=/dev/urandom',
               'of={}'.format(self.DEVICE_TEMP_FILE), 'bs=1024',
               'count={}'.format(kbytes)]
        self.device.shell(cmd)
        dev_md5, _ = self.device.shell(
            [get_md5_prog(self.device), self.DEVICE_TEMP_FILE])[0].split()
        self._test_pull(self.DEVICE_TEMP_FILE, dev_md5)
        self.device.shell_nocheck(['rm', self.DEVICE_TEMP_FILE])

    def test_pull_dir(self):
        """Pull a randomly generated directory of files from the device."""
        try:
            host_dir = tempfile.mkdtemp()

            self.device.shell(['rm', '-rf', self.DEVICE_TEMP_DIR])
            self.device.shell(['mkdir', '-p', self.DEVICE_TEMP_DIR])

            # Populate device directory with random files.
            temp_files = make_random_device_files(
                self.device, in_dir=self.DEVICE_TEMP_DIR, num_files=32)

            self.device.pull(remote=self.DEVICE_TEMP_DIR, local=host_dir)

            for temp_file in temp_files:
                host_path = os.path.join(
                    host_dir, posixpath.basename(self.DEVICE_TEMP_DIR),
                    temp_file.base_name)
                self._verify_local(temp_file.checksum, host_path)

            self.device.shell(['rm', '-rf', self.DEVICE_TEMP_DIR])
        finally:
            if host_dir is not None:
                shutil.rmtree(host_dir)

    def test_pull_dir_symlink(self):
        """Pull a directory into a symlink to a directory.

        Bug: http://b/27362811
        """
        if os.name != 'posix':
            raise unittest.SkipTest('requires POSIX')

        try:
            host_dir = tempfile.mkdtemp()
            real_dir = os.path.join(host_dir, 'dir')
            symlink = os.path.join(host_dir, 'symlink')
            os.mkdir(real_dir)
            os.symlink(real_dir, symlink)

            self.device.shell(['rm', '-rf', self.DEVICE_TEMP_DIR])
            self.device.shell(['mkdir', '-p', self.DEVICE_TEMP_DIR])

            # Populate device directory with random files.
            temp_files = make_random_device_files(
                self.device, in_dir=self.DEVICE_TEMP_DIR, num_files=32)

            self.device.pull(remote=self.DEVICE_TEMP_DIR, local=symlink)

            for temp_file in temp_files:
                host_path = os.path.join(
                    real_dir, posixpath.basename(self.DEVICE_TEMP_DIR),
                    temp_file.base_name)
                self._verify_local(temp_file.checksum, host_path)

            self.device.shell(['rm', '-rf', self.DEVICE_TEMP_DIR])
        finally:
            if host_dir is not None:
                shutil.rmtree(host_dir)

    def test_pull_dir_symlink_collision(self):
        """Pull a directory into a colliding symlink to directory."""
        if os.name != 'posix':
            raise unittest.SkipTest('requires POSIX')

        try:
            host_dir = tempfile.mkdtemp()
            real_dir = os.path.join(host_dir, 'real')
            tmp_dirname = os.path.basename(self.DEVICE_TEMP_DIR)
            symlink = os.path.join(host_dir, tmp_dirname)
            os.mkdir(real_dir)
            os.symlink(real_dir, symlink)

            self.device.shell(['rm', '-rf', self.DEVICE_TEMP_DIR])
            self.device.shell(['mkdir', '-p', self.DEVICE_TEMP_DIR])

            # Populate device directory with random files.
            temp_files = make_random_device_files(
                self.device, in_dir=self.DEVICE_TEMP_DIR, num_files=32)

            self.device.pull(remote=self.DEVICE_TEMP_DIR, local=host_dir)

            for temp_file in temp_files:
                host_path = os.path.join(real_dir, temp_file.base_name)
                self._verify_local(temp_file.checksum, host_path)

            self.device.shell(['rm', '-rf', self.DEVICE_TEMP_DIR])
        finally:
            if host_dir is not None:
                shutil.rmtree(host_dir)

    def test_pull_dir_nonexistent(self):
        """Pull a directory of files from the device to a nonexistent path."""
        try:
            host_dir = tempfile.mkdtemp()
            dest_dir = os.path.join(host_dir, 'dest')

            self.device.shell(['rm', '-rf', self.DEVICE_TEMP_DIR])
            self.device.shell(['mkdir', '-p', self.DEVICE_TEMP_DIR])

            # Populate device directory with random files.
            temp_files = make_random_device_files(
                self.device, in_dir=self.DEVICE_TEMP_DIR, num_files=32)

            self.device.pull(remote=self.DEVICE_TEMP_DIR, local=dest_dir)

            for temp_file in temp_files:
                host_path = os.path.join(dest_dir, temp_file.base_name)
                self._verify_local(temp_file.checksum, host_path)

            self.device.shell(['rm', '-rf', self.DEVICE_TEMP_DIR])
        finally:
            if host_dir is not None:
                shutil.rmtree(host_dir)

    # selinux prevents adbd from accessing symlinks on /data/local/tmp.
    def disabled_test_pull_symlink_dir(self):
        """Pull a symlink to a directory of symlinks to files."""
        try:
            host_dir = tempfile.mkdtemp()

            remote_dir = posixpath.join(self.DEVICE_TEMP_DIR, 'contents')
            remote_links = posixpath.join(self.DEVICE_TEMP_DIR, 'links')
            remote_symlink = posixpath.join(self.DEVICE_TEMP_DIR, 'symlink')

            self.device.shell(['rm', '-rf', self.DEVICE_TEMP_DIR])
            self.device.shell(['mkdir', '-p', remote_dir, remote_links])
            self.device.shell(['ln', '-s', remote_links, remote_symlink])

            # Populate device directory with random files.
            temp_files = make_random_device_files(
                self.device, in_dir=remote_dir, num_files=32)

            for temp_file in temp_files:
                self.device.shell(
                    ['ln', '-s', '../contents/{}'.format(temp_file.base_name),
                     posixpath.join(remote_links, temp_file.base_name)])

            self.device.pull(remote=remote_symlink, local=host_dir)

            for temp_file in temp_files:
                host_path = os.path.join(
                    host_dir, 'symlink', temp_file.base_name)
                self._verify_local(temp_file.checksum, host_path)

            self.device.shell(['rm', '-rf', self.DEVICE_TEMP_DIR])
        finally:
            if host_dir is not None:
                shutil.rmtree(host_dir)

    def test_pull_empty(self):
        """Pull a directory containing an empty directory from the device."""
        try:
            host_dir = tempfile.mkdtemp()

            remote_empty_path = posixpath.join(self.DEVICE_TEMP_DIR, 'empty')
            self.device.shell(['rm', '-rf', self.DEVICE_TEMP_DIR])
            self.device.shell(['mkdir', '-p', remote_empty_path])

            self.device.pull(remote=remote_empty_path, local=host_dir)
            self.assertTrue(os.path.isdir(os.path.join(host_dir, 'empty')))
        finally:
            if host_dir is not None:
                shutil.rmtree(host_dir)

    def test_multiple_pull(self):
        """Pull a randomly generated directory of files from the device."""

        try:
            host_dir = tempfile.mkdtemp()

            subdir = posixpath.join(self.DEVICE_TEMP_DIR, 'subdir')
            self.device.shell(['rm', '-rf', self.DEVICE_TEMP_DIR])
            self.device.shell(['mkdir', '-p', subdir])

            # Create some random files and a subdirectory containing more files.
            temp_files = make_random_device_files(
                self.device, in_dir=self.DEVICE_TEMP_DIR, num_files=4)

            subdir_temp_files = make_random_device_files(
                self.device, in_dir=subdir, num_files=4, prefix='subdir_')

            paths = map(lambda temp_file: temp_file.full_path, temp_files)
            paths.append(subdir)
            self.device._simple_call(['pull'] + paths + [host_dir])

            for temp_file in temp_files:
                local_path = os.path.join(host_dir, temp_file.base_name)
                self._verify_local(temp_file.checksum, local_path)

            for subdir_temp_file in subdir_temp_files:
                local_path = os.path.join(host_dir,
                                          'subdir',
                                          subdir_temp_file.base_name)
                self._verify_local(subdir_temp_file.checksum, local_path)

            self.device.shell(['rm', '-rf', self.DEVICE_TEMP_DIR])
        finally:
            if host_dir is not None:
                shutil.rmtree(host_dir)

    def verify_sync(self, device, temp_files, device_dir):
        """Verifies that a list of temp files was synced to the device."""
        # Confirm that every file on the device mirrors that on the host.
        for temp_file in temp_files:
            device_full_path = posixpath.join(
                device_dir, temp_file.base_name)
            dev_md5, _ = device.shell(
                [get_md5_prog(self.device), device_full_path])[0].split()
            self.assertEqual(temp_file.checksum, dev_md5)

    def test_sync(self):
        """Sync a host directory to the data partition."""

        try:
            base_dir = tempfile.mkdtemp()

            # Create mirror device directory hierarchy within base_dir.
            full_dir_path = base_dir + self.DEVICE_TEMP_DIR
            os.makedirs(full_dir_path)

            # Create 32 random files within the host mirror.
            temp_files = make_random_host_files(
                in_dir=full_dir_path, num_files=32)

            # Clean up any stale files on the device.
            device = adb.get_device()  # pylint: disable=no-member
            device.shell(['rm', '-rf', self.DEVICE_TEMP_DIR])

            old_product_out = os.environ.get('ANDROID_PRODUCT_OUT')
            os.environ['ANDROID_PRODUCT_OUT'] = base_dir
            device.sync('data')
            if old_product_out is None:
                del os.environ['ANDROID_PRODUCT_OUT']
            else:
                os.environ['ANDROID_PRODUCT_OUT'] = old_product_out

            self.verify_sync(device, temp_files, self.DEVICE_TEMP_DIR)

            #self.device.shell(['rm', '-rf', self.DEVICE_TEMP_DIR])
        finally:
            if base_dir is not None:
                shutil.rmtree(base_dir)

    def test_push_sync(self):
        """Sync a host directory to a specific path."""

        try:
            temp_dir = tempfile.mkdtemp()
            temp_files = make_random_host_files(in_dir=temp_dir, num_files=32)

            device_dir = posixpath.join(self.DEVICE_TEMP_DIR, 'sync_src_dst')

            # Clean up any stale files on the device.
            device = adb.get_device()  # pylint: disable=no-member
            device.shell(['rm', '-rf', device_dir])

            device.push(temp_dir, device_dir, sync=True)

            self.verify_sync(device, temp_files, device_dir)

            self.device.shell(['rm', '-rf', self.DEVICE_TEMP_DIR])
        finally:
            if temp_dir is not None:
                shutil.rmtree(temp_dir)

    def test_unicode_paths(self):
        """Ensure that we can support non-ASCII paths, even on Windows."""
        name = u'로보카 폴리'

        self.device.shell(['rm', '-f', '/data/local/tmp/adb-test-*'])
        remote_path = u'/data/local/tmp/adb-test-{}'.format(name)

        ## push.
        tf = tempfile.NamedTemporaryFile('wb', suffix=name, delete=False)
        tf.close()
        self.device.push(tf.name, remote_path)
        os.remove(tf.name)
        self.assertFalse(os.path.exists(tf.name))

        # Verify that the device ended up with the expected UTF-8 path
        output = self.device.shell(
                ['ls', '/data/local/tmp/adb-test-*'])[0].strip()
        self.assertEqual(remote_path, output)

        # pull.
        self.device.pull(remote_path, tf.name)
        self.assertTrue(os.path.exists(tf.name))
        os.remove(tf.name)
        self.device.shell(['rm', '-f', '/data/local/tmp/adb-test-*'])


class DeviceOfflineTest(DeviceTest):
    def _get_device_state(self, serialno):
        output = subprocess.check_output(self.device.adb_cmd + ['devices'])
        for line in output.split('\n'):
            m = re.match('(\S+)\s+(\S+)', line)
            if m and m.group(1) == serialno:
                return m.group(2)
        return None

    def disabled_test_killed_when_pushing_a_large_file(self):
        """
           While running adb push with a large file, kill adb server.
           Occasionally the device becomes offline. Because the device is still
           reading data without realizing that the adb server has been restarted.
           Test if we can bring the device online automatically now.
           http://b/32952319
        """
        serialno = subprocess.check_output(self.device.adb_cmd + ['get-serialno']).strip()
        # 1. Push a large file
        file_path = 'tmp_large_file'
        try:
            fh = open(file_path, 'w')
            fh.write('\0' * (100 * 1024 * 1024))
            fh.close()
            subproc = subprocess.Popen(self.device.adb_cmd + ['push', file_path, '/data/local/tmp'])
            time.sleep(0.1)
            # 2. Kill the adb server
            subprocess.check_call(self.device.adb_cmd + ['kill-server'])
            subproc.terminate()
        finally:
            try:
                os.unlink(file_path)
            except:
                pass
        # 3. See if the device still exist.
        # Sleep to wait for the adb server exit.
        time.sleep(0.5)
        # 4. The device should be online
        self.assertEqual(self._get_device_state(serialno), 'device')

    def disabled_test_killed_when_pulling_a_large_file(self):
        """
           While running adb pull with a large file, kill adb server.
           Occasionally the device can't be connected. Because the device is trying to
           send a message larger than what is expected by the adb server.
           Test if we can bring the device online automatically now.
        """
        serialno = subprocess.check_output(self.device.adb_cmd + ['get-serialno']).strip()
        file_path = 'tmp_large_file'
        try:
            # 1. Create a large file on device.
            self.device.shell(['dd', 'if=/dev/zero', 'of=/data/local/tmp/tmp_large_file',
                               'bs=1000000', 'count=100'])
            # 2. Pull the large file on host.
            subproc = subprocess.Popen(self.device.adb_cmd +
                                       ['pull','/data/local/tmp/tmp_large_file', file_path])
            time.sleep(0.1)
            # 3. Kill the adb server
            subprocess.check_call(self.device.adb_cmd + ['kill-server'])
            subproc.terminate()
        finally:
            try:
                os.unlink(file_path)
            except:
                pass
        # 4. See if the device still exist.
        # Sleep to wait for the adb server exit.
        time.sleep(0.5)
        self.assertEqual(self._get_device_state(serialno), 'device')


    def test_packet_size_regression(self):
        """Test for http://b/37783561

        Receiving packets of a length divisible by 512 but not 1024 resulted in
        the adb client waiting indefinitely for more input.
        """
        # The values that trigger things are 507 (512 - 5 bytes from shell protocol) + 1024*n
        # Probe some surrounding values as well, for the hell of it.
        for base in [512] + range(1024, 1024 * 16, 1024):
            for offset in [-6, -5, -4]:
                length = base + offset
                cmd = ['dd', 'if=/dev/zero', 'bs={}'.format(length), 'count=1', '2>/dev/null;'
                       'echo', 'foo']
                rc, stdout, _ = self.device.shell_nocheck(cmd)

                self.assertEqual(0, rc)

                # Output should be '\0' * length, followed by "foo\n"
                self.assertEqual(length, len(stdout) - 4)
                self.assertEqual(stdout, "\0" * length + "foo\n")

    def test_zero_packet(self):
        """Test for http://b/113070258

        Make sure that we don't blow up when sending USB transfers that line up
        exactly with the USB packet size.
        """

        local_port = int(self.device.forward("tcp:0", "tcp:12345"))
        try:
            for size in [512, 1024]:
                def listener():
                    cmd = ["echo foo | nc -l -p 12345; echo done"]
                    rc, stdout, stderr = self.device.shell_nocheck(cmd)

                thread = threading.Thread(target=listener)
                thread.start()

                # Wait a bit to let the shell command start.
                time.sleep(0.25)

                sock = socket.create_connection(("localhost", local_port))
                with contextlib.closing(sock):
                    bytesWritten = sock.send("a" * size)
                    self.assertEqual(size, bytesWritten)
                    readBytes = sock.recv(4096)
                    self.assertEqual("foo\n", readBytes)

                thread.join()
        finally:
            self.device.forward_remove("tcp:{}".format(local_port))

<<<<<<< HEAD
=======

if sys.platform == "win32":
    # From https://stackoverflow.com/a/38749458
    import os
    import contextlib
    import msvcrt
    import ctypes
    from ctypes import wintypes

    kernel32 = ctypes.WinDLL('kernel32', use_last_error=True)

    GENERIC_READ  = 0x80000000
    GENERIC_WRITE = 0x40000000
    FILE_SHARE_READ  = 1
    FILE_SHARE_WRITE = 2
    CONSOLE_TEXTMODE_BUFFER = 1
    INVALID_HANDLE_VALUE = wintypes.HANDLE(-1).value
    STD_OUTPUT_HANDLE = wintypes.DWORD(-11)
    STD_ERROR_HANDLE = wintypes.DWORD(-12)

    def _check_zero(result, func, args):
        if not result:
            raise ctypes.WinError(ctypes.get_last_error())
        return args

    def _check_invalid(result, func, args):
        if result == INVALID_HANDLE_VALUE:
            raise ctypes.WinError(ctypes.get_last_error())
        return args

    if not hasattr(wintypes, 'LPDWORD'): # Python 2
        wintypes.LPDWORD = ctypes.POINTER(wintypes.DWORD)
        wintypes.PSMALL_RECT = ctypes.POINTER(wintypes.SMALL_RECT)

    class COORD(ctypes.Structure):
        _fields_ = (('X', wintypes.SHORT),
                    ('Y', wintypes.SHORT))

    class CONSOLE_SCREEN_BUFFER_INFOEX(ctypes.Structure):
        _fields_ = (('cbSize',               wintypes.ULONG),
                    ('dwSize',               COORD),
                    ('dwCursorPosition',     COORD),
                    ('wAttributes',          wintypes.WORD),
                    ('srWindow',             wintypes.SMALL_RECT),
                    ('dwMaximumWindowSize',  COORD),
                    ('wPopupAttributes',     wintypes.WORD),
                    ('bFullscreenSupported', wintypes.BOOL),
                    ('ColorTable',           wintypes.DWORD * 16))
        def __init__(self, *args, **kwds):
            super(CONSOLE_SCREEN_BUFFER_INFOEX, self).__init__(
                    *args, **kwds)
            self.cbSize = ctypes.sizeof(self)

    PCONSOLE_SCREEN_BUFFER_INFOEX = ctypes.POINTER(
                                        CONSOLE_SCREEN_BUFFER_INFOEX)
    LPSECURITY_ATTRIBUTES = wintypes.LPVOID

    kernel32.GetStdHandle.errcheck = _check_invalid
    kernel32.GetStdHandle.restype = wintypes.HANDLE
    kernel32.GetStdHandle.argtypes = (
        wintypes.DWORD,) # _In_ nStdHandle

    kernel32.CreateConsoleScreenBuffer.errcheck = _check_invalid
    kernel32.CreateConsoleScreenBuffer.restype = wintypes.HANDLE
    kernel32.CreateConsoleScreenBuffer.argtypes = (
        wintypes.DWORD,        # _In_       dwDesiredAccess
        wintypes.DWORD,        # _In_       dwShareMode
        LPSECURITY_ATTRIBUTES, # _In_opt_   lpSecurityAttributes
        wintypes.DWORD,        # _In_       dwFlags
        wintypes.LPVOID)       # _Reserved_ lpScreenBufferData

    kernel32.GetConsoleScreenBufferInfoEx.errcheck = _check_zero
    kernel32.GetConsoleScreenBufferInfoEx.argtypes = (
        wintypes.HANDLE,               # _In_  hConsoleOutput
        PCONSOLE_SCREEN_BUFFER_INFOEX) # _Out_ lpConsoleScreenBufferInfo

    kernel32.SetConsoleScreenBufferInfoEx.errcheck = _check_zero
    kernel32.SetConsoleScreenBufferInfoEx.argtypes = (
        wintypes.HANDLE,               # _In_  hConsoleOutput
        PCONSOLE_SCREEN_BUFFER_INFOEX) # _In_  lpConsoleScreenBufferInfo

    kernel32.SetConsoleWindowInfo.errcheck = _check_zero
    kernel32.SetConsoleWindowInfo.argtypes = (
        wintypes.HANDLE,      # _In_ hConsoleOutput
        wintypes.BOOL,        # _In_ bAbsolute
        wintypes.PSMALL_RECT) # _In_ lpConsoleWindow

    kernel32.FillConsoleOutputCharacterW.errcheck = _check_zero
    kernel32.FillConsoleOutputCharacterW.argtypes = (
        wintypes.HANDLE,  # _In_  hConsoleOutput
        wintypes.WCHAR,   # _In_  cCharacter
        wintypes.DWORD,   # _In_  nLength
        COORD,            # _In_  dwWriteCoord
        wintypes.LPDWORD) # _Out_ lpNumberOfCharsWritten

    kernel32.ReadConsoleOutputCharacterW.errcheck = _check_zero
    kernel32.ReadConsoleOutputCharacterW.argtypes = (
        wintypes.HANDLE,  # _In_  hConsoleOutput
        wintypes.LPWSTR,  # _Out_ lpCharacter
        wintypes.DWORD,   # _In_  nLength
        COORD,            # _In_  dwReadCoord
        wintypes.LPDWORD) # _Out_ lpNumberOfCharsRead

    @contextlib.contextmanager
    def allocate_console():
        allocated = kernel32.AllocConsole()
        try:
            yield allocated
        finally:
            if allocated:
                kernel32.FreeConsole()

    @contextlib.contextmanager
    def console_screen(ncols=None, nrows=None):
        info = CONSOLE_SCREEN_BUFFER_INFOEX()
        new_info = CONSOLE_SCREEN_BUFFER_INFOEX()
        nwritten = (wintypes.DWORD * 1)()
        hStdOut = kernel32.GetStdHandle(STD_OUTPUT_HANDLE)
        kernel32.GetConsoleScreenBufferInfoEx(
               hStdOut, ctypes.byref(info))
        if ncols is None:
            ncols = info.dwSize.X
        if nrows is None:
            nrows = info.dwSize.Y
        elif nrows > 9999:
            raise ValueError('nrows must be 9999 or less')
        fd_screen = None
        hScreen = kernel32.CreateConsoleScreenBuffer(
                    GENERIC_READ | GENERIC_WRITE,
                    FILE_SHARE_READ | FILE_SHARE_WRITE,
                    None, CONSOLE_TEXTMODE_BUFFER, None)
        try:
            fd_screen = msvcrt.open_osfhandle(
                            hScreen, os.O_RDWR | os.O_BINARY)
            kernel32.GetConsoleScreenBufferInfoEx(
                   hScreen, ctypes.byref(new_info))
            new_info.dwSize = COORD(ncols, nrows)
            new_info.srWindow = wintypes.SMALL_RECT(
                    Left=0, Top=0, Right=(ncols - 1),
                    Bottom=(info.srWindow.Bottom - info.srWindow.Top))
            kernel32.SetConsoleScreenBufferInfoEx(
                    hScreen, ctypes.byref(new_info))
            kernel32.SetConsoleWindowInfo(hScreen, True,
                    ctypes.byref(new_info.srWindow))
            kernel32.FillConsoleOutputCharacterW(
                    hScreen, u'\0', ncols * nrows, COORD(0,0), nwritten)
            kernel32.SetConsoleActiveScreenBuffer(hScreen)
            try:
                yield fd_screen
            finally:
                kernel32.SetConsoleScreenBufferInfoEx(
                    hStdOut, ctypes.byref(info))
                kernel32.SetConsoleWindowInfo(hStdOut, True,
                        ctypes.byref(info.srWindow))
                kernel32.SetConsoleActiveScreenBuffer(hStdOut)
        finally:
            if fd_screen is not None:
                os.close(fd_screen)
            else:
                kernel32.CloseHandle(hScreen)

    def read_screen(fd):
        hScreen = msvcrt.get_osfhandle(fd)
        csbi = CONSOLE_SCREEN_BUFFER_INFOEX()
        kernel32.GetConsoleScreenBufferInfoEx(
            hScreen, ctypes.byref(csbi))
        ncols = csbi.dwSize.X
        pos = csbi.dwCursorPosition
        length = ncols * pos.Y + pos.X + 1
        buf = (ctypes.c_wchar * length)()
        n = (wintypes.DWORD * 1)()
        kernel32.ReadConsoleOutputCharacterW(
            hScreen, buf, length, COORD(0,0), n)
        lines = [buf[i:i+ncols].rstrip(u'\0')
                    for i in range(0, n[0], ncols)]
        return u'\n'.join(lines)

@unittest.skipUnless(sys.platform == "win32", "requires Windows")
class WindowsConsoleTest(DeviceTest):
    def test_unicode_output(self):
        """Test Unicode command line parameters and Unicode console window output.

        Bug: https://issuetracker.google.com/issues/111972753
        """
        # If we don't have a console window, allocate one. This isn't necessary if we're already
        # being run from a console window, which is typical.
        with allocate_console() as allocated_console:
            # Create a temporary console buffer and switch to it. We could also pass a parameter of
            # ncols=len(unicode_string), but it causes the window to flash as it is resized and
            # likely unnecessary given the typical console window size.
            with console_screen(nrows=1000) as screen:
                unicode_string = u'로보카 폴리'
                # Run adb and allow it to detect that stdout is a console, not a pipe, by using
                # device.shell_popen() which does not use a pipe, unlike device.shell().
                process = self.device.shell_popen(['echo', '"' + unicode_string + '"'])
                process.wait()
                # Read what was written by adb to the temporary console buffer.
                console_output = read_screen(screen)
                self.assertEqual(unicode_string, console_output)

>>>>>>> 49edd886

def main():
    random.seed(0)
    if len(adb.get_devices()) > 0:
        suite = unittest.TestLoader().loadTestsFromName(__name__)
        unittest.TextTestRunner(verbosity=3).run(suite)
    else:
        print('Test suite must be run with attached devices')


if __name__ == '__main__':
    main()<|MERGE_RESOLUTION|>--- conflicted
+++ resolved
@@ -1334,8 +1334,6 @@
         finally:
             self.device.forward_remove("tcp:{}".format(local_port))
 
-<<<<<<< HEAD
-=======
 
 if sys.platform == "win32":
     # From https://stackoverflow.com/a/38749458
@@ -1536,7 +1534,6 @@
                 console_output = read_screen(screen)
                 self.assertEqual(unicode_string, console_output)
 
->>>>>>> 49edd886
 
 def main():
     random.seed(0)
