--- conflicted
+++ resolved
@@ -64,12 +64,9 @@
 // File descriptors open to /dev/cpuset/../tasks, setup by initialize, or -1 on error
 static int bg_cpuset_fd = -1;
 static int fg_cpuset_fd = -1;
-<<<<<<< HEAD
-#endif
-=======
 static int bg_schedboost_fd = -1;
 static int fg_schedboost_fd = -1;
->>>>>>> d0f7b2e0
+#endif
 
 /* Add tid to the scheduling group defined by the policy */
 static int add_tid_to_cgroup(int tid, int fd)
