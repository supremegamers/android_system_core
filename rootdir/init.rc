# Copyright (C) 2012 The Android Open Source Project
#
# IMPORTANT: Do not create world writable files or directories.
# This is a common source of Android security bugs.
#

import /init.environ.rc
import /init.usb.rc
import /init.${ro.hardware}.rc
import /init.usb.configfs.rc
import /init.${ro.zygote}.rc

on early-init
    # Set init and its forked children's oom_adj.
    write /proc/1/oom_score_adj -1000

    # Set the security context of /adb_keys if present.
    restorecon /adb_keys

    # Shouldn't be necessary, but sdcard won't start without it. http://b/22568628.
    mkdir /mnt 0775 root system

    start ueventd

on init
    sysclktz 0

    # Backward compatibility.
    symlink /system/etc /etc
    symlink /sys/kernel/debug /d

    # Link /vendor to /system/vendor for devices without a vendor partition.
    symlink /system/vendor /vendor

    # Mount cgroup mount point for cpu accounting
    mount cgroup none /acct cpuacct
    mkdir /acct/uid

    # Create cgroup mount point for memory
    mount tmpfs none /sys/fs/cgroup mode=0750,uid=0,gid=1000
    mkdir /sys/fs/cgroup/memory 0750 root system
    mount cgroup none /sys/fs/cgroup/memory memory
    write /sys/fs/cgroup/memory/memory.move_charge_at_immigrate 1
    chown root system /sys/fs/cgroup/memory/tasks
    chmod 0660 /sys/fs/cgroup/memory/tasks
    mkdir /sys/fs/cgroup/memory/sw 0750 root system
    write /sys/fs/cgroup/memory/sw/memory.swappiness 100
    write /sys/fs/cgroup/memory/sw/memory.move_charge_at_immigrate 1
    chown root system /sys/fs/cgroup/memory/sw/tasks
    chmod 0660 /sys/fs/cgroup/memory/sw/tasks

    # Mount staging areas for devices managed by vold
    # See storage config details at http://source.android.com/tech/storage/
    mount tmpfs tmpfs /mnt mode=0755,uid=0,gid=1000
    restorecon_recursive /mnt

    mkdir /mnt/secure 0700 root root
    mkdir /mnt/secure/asec 0700 root root
    mkdir /mnt/asec 0755 root system
    mkdir /mnt/obb 0755 root system
    mkdir /mnt/media_rw 0750 root media_rw
    mkdir /mnt/user 0755 root root
    mkdir /mnt/user/0 0755 root root
    mkdir /mnt/expand 0771 system system

    # Storage views to support runtime permissions
    mkdir /storage 0755 root root
    mkdir /mnt/runtime 0700 root root
    mkdir /mnt/runtime/default 0755 root root
    mkdir /mnt/runtime/default/self 0755 root root
    mkdir /mnt/runtime/read 0755 root root
    mkdir /mnt/runtime/read/self 0755 root root
    mkdir /mnt/runtime/write 0755 root root
    mkdir /mnt/runtime/write/self 0755 root root

    # Symlink to keep legacy apps working in multi-user world
    symlink /storage/self/primary /sdcard
    symlink /mnt/user/0/primary /mnt/runtime/default/self/primary

    # memory control cgroup
    mkdir /dev/memcg 0700 root system
    mount cgroup none /dev/memcg memory

    write /proc/sys/kernel/panic_on_oops 1
    write /proc/sys/kernel/hung_task_timeout_secs 0
    write /proc/cpu/alignment 4

    # scheduler tunables
    # Disable auto-scaling of scheduler tunables with hotplug. The tunables
    # will vary across devices in unpredictable ways if allowed to scale with
    # cpu cores.
    write /proc/sys/kernel/sched_tunable_scaling 0
    write /proc/sys/kernel/sched_latency_ns 10000000
    write /proc/sys/kernel/sched_wakeup_granularity_ns 2000000
    write /proc/sys/kernel/sched_compat_yield 1
    write /proc/sys/kernel/sched_child_runs_first 0

    write /proc/sys/kernel/randomize_va_space 2
    write /proc/sys/kernel/kptr_restrict 2
    write /proc/sys/vm/mmap_min_addr 32768
    write /proc/sys/net/ipv4/ping_group_range "0 2147483647"
    write /proc/sys/net/unix/max_dgram_qlen 300
    write /proc/sys/kernel/sched_rt_runtime_us 950000
    write /proc/sys/kernel/sched_rt_period_us 1000000

    # reflect fwmark from incoming packets onto generated replies
    write /proc/sys/net/ipv4/fwmark_reflect 1
    write /proc/sys/net/ipv6/fwmark_reflect 1

    # set fwmark on accepted sockets
    write /proc/sys/net/ipv4/tcp_fwmark_accept 1

    # disable icmp redirects
    write /proc/sys/net/ipv4/conf/all/accept_redirects 0
    write /proc/sys/net/ipv6/conf/all/accept_redirects 0

    # Create cgroup mount points for process groups
    mkdir /dev/cpuctl
    mount cgroup none /dev/cpuctl cpu
    chown system system /dev/cpuctl
    chown system system /dev/cpuctl/tasks
    chmod 0666 /dev/cpuctl/tasks
    write /dev/cpuctl/cpu.shares 1024
    write /dev/cpuctl/cpu.rt_runtime_us 800000
    write /dev/cpuctl/cpu.rt_period_us 1000000

    mkdir /dev/cpuctl/bg_non_interactive
    chown system system /dev/cpuctl/bg_non_interactive/tasks
    chmod 0666 /dev/cpuctl/bg_non_interactive/tasks
    # 5.0 %
    write /dev/cpuctl/bg_non_interactive/cpu.shares 52
    write /dev/cpuctl/bg_non_interactive/cpu.rt_runtime_us 700000
    write /dev/cpuctl/bg_non_interactive/cpu.rt_period_us 1000000

    # sets up initial cpusets for ActivityManager
    mkdir /dev/cpuset
    mount cpuset none /dev/cpuset
    mkdir /dev/cpuset/foreground
    mkdir /dev/cpuset/foreground/boost
    mkdir /dev/cpuset/background
    # system-background is for system tasks that should only run on
    # little cores, not on bigs
    # to be used only by init, so don't change the permissions
    mkdir /dev/cpuset/system-background
    # this ensures that the cpusets are present and usable, but the device's
    # init.rc must actually set the correct cpus
    write /dev/cpuset/foreground/cpus 0
    write /dev/cpuset/foreground/boost/cpus 0
    write /dev/cpuset/background/cpus 0
    write /dev/cpuset/system-background/cpus 0
    write /dev/cpuset/foreground/mems 0
    write /dev/cpuset/foreground/boost/mems 0
    write /dev/cpuset/background/mems 0
    write /dev/cpuset/system-background/mems 0
    chown system system /dev/cpuset
    chown system system /dev/cpuset/foreground
    chown system system /dev/cpuset/foreground/boost
    chown system system /dev/cpuset/background
    chown system system /dev/cpuset/tasks
    chown system system /dev/cpuset/foreground/tasks
    chown system system /dev/cpuset/foreground/boost/tasks
    chown system system /dev/cpuset/background/tasks
    chmod 0664 /dev/cpuset/foreground/tasks
    chmod 0664 /dev/cpuset/foreground/boost/tasks
    chmod 0664 /dev/cpuset/background/tasks
    chmod 0664 /dev/cpuset/tasks


    # qtaguid will limit access to specific data based on group memberships.
    #   net_bw_acct grants impersonation of socket owners.
    #   net_bw_stats grants access to other apps' detailed tagged-socket stats.
    chown root net_bw_acct /proc/net/xt_qtaguid/ctrl
    chown root net_bw_stats /proc/net/xt_qtaguid/stats

    # Allow everybody to read the xt_qtaguid resource tracking misc dev.
    # This is needed by any process that uses socket tagging.
    chmod 0644 /dev/xt_qtaguid

    # Create location for fs_mgr to store abbreviated output from filesystem
    # checker programs.
    mkdir /dev/fscklogs 0770 root system

    # pstore/ramoops previous console log
    mount pstore pstore /sys/fs/pstore
    chown system log /sys/fs/pstore/console-ramoops
    chmod 0440 /sys/fs/pstore/console-ramoops
    chown system log /sys/fs/pstore/pmsg-ramoops-0
    chmod 0440 /sys/fs/pstore/pmsg-ramoops-0

    # enable armv8_deprecated instruction hooks
    write /proc/sys/abi/swp 1

# Healthd can trigger a full boot from charger mode by signaling this
# property when the power button is held.
on property:sys.boot_from_charger_mode=1
    class_stop charger
    trigger late-init

# Load properties from /system/ + /factory after fs mount.
on load_system_props_action
    load_system_props

on load_persist_props_action
    load_persist_props
    start logd
    start logd-reinit

# Indicate to fw loaders that the relevant mounts are up.
on firmware_mounts_complete
    rm /dev/.booting

# Mount filesystems and start core system services.
on late-init
    trigger early-fs
    trigger fs
    trigger post-fs

    # Load properties from /system/ + /factory after fs mount. Place
    # this in another action so that the load will be scheduled after the prior
    # issued fs triggers have completed.
    trigger load_system_props_action

    # Now we can mount /data. File encryption requires keymaster to decrypt
    # /data, which in turn can only be loaded when system properties are present
    trigger post-fs-data
    trigger load_persist_props_action

    # Remove a file to wake up anything waiting for firmware.
    trigger firmware_mounts_complete

    trigger early-boot
    trigger boot


on post-fs
    start logd
    # once everything is setup, no need to modify /
    mount rootfs rootfs / ro remount
    # Mount shared so changes propagate into child namespaces
    mount rootfs rootfs / shared rec
    # Mount default storage into root namespace
    mount none /mnt/runtime/default /storage slave bind rec

    # We chown/chmod /cache again so because mount is run as root + defaults
    chown system cache /cache
    chmod 0770 /cache
    # We restorecon /cache in case the cache partition has been reset.
    restorecon_recursive /cache

    # Create /cache/recovery in case it's not there. It'll also fix the odd
    # permissions if created by the recovery system.
    mkdir /cache/recovery 0770 system cache

    #change permissions on vmallocinfo so we can grab it from bugreports
    chown root log /proc/vmallocinfo
    chmod 0440 /proc/vmallocinfo

    chown root log /proc/slabinfo
    chmod 0440 /proc/slabinfo

    #change permissions on kmsg & sysrq-trigger so bugreports can grab kthread stacks
    chown root system /proc/kmsg
    chmod 0440 /proc/kmsg
    chown root system /proc/sysrq-trigger
    chmod 0220 /proc/sysrq-trigger
    chown system log /proc/last_kmsg
    chmod 0440 /proc/last_kmsg

    # make the selinux kernel policy world-readable
    chmod 0444 /sys/fs/selinux/policy

    # create the lost+found directories, so as to enforce our permissions
    mkdir /cache/lost+found 0770 root root

on post-fs-data
    # We chown/chmod /data again so because mount is run as root + defaults
    chown system system /data
    chmod 0771 /data
    # We restorecon /data in case the userdata partition has been reset.
    restorecon /data

    # Make sure we have the device encryption key
    start logd
    start vold
    installkey /data

    # Emulated internal storage area
    mkdir /data/media 0770 media_rw media_rw
    # Start bootcharting as soon as possible after the data partition is
    # mounted to collect more data.
    mkdir /data/bootchart 0755 shell shell
    bootchart_init

    # Avoid predictable entropy pool. Carry over entropy from previous boot.
    copy /data/system/entropy.dat /dev/urandom

    # create basic filesystem structure
    mkdir /data/misc 01771 system misc
    mkdir /data/misc/bluedroid 02770 bluetooth net_bt_stack
    # Fix the access permissions and group ownership for 'bt_config.conf'
    chmod 0660 /data/misc/bluedroid/bt_config.conf
    chown bluetooth net_bt_stack /data/misc/bluedroid/bt_config.conf
    mkdir /data/misc/bluetooth 0770 system system
    mkdir /data/misc/keystore 0700 keystore keystore
    mkdir /data/misc/gatekeeper 0700 system system
    mkdir /data/misc/keychain 0771 system system
    mkdir /data/misc/net 0750 root shell
    mkdir /data/misc/radio 0770 system radio
    mkdir /data/misc/sms 0770 system radio
    mkdir /data/misc/zoneinfo 0775 system system
    mkdir /data/misc/vpn 0770 system vpn
    mkdir /data/misc/shared_relro 0771 shared_relro shared_relro
    mkdir /data/misc/systemkeys 0700 system system
    mkdir /data/misc/wifi 0770 wifi wifi
    mkdir /data/misc/wifi/sockets 0770 wifi wifi
    mkdir /data/misc/wifi/wpa_supplicant 0770 wifi wifi
    mkdir /data/misc/ethernet 0770 system system
    mkdir /data/misc/dhcp 0770 dhcp dhcp
    mkdir /data/misc/user 0771 root root
    mkdir /data/misc/perfprofd 0775 root root
    # give system access to wpa_supplicant.conf for backup and restore
    chmod 0660 /data/misc/wifi/wpa_supplicant.conf
    mkdir /data/local 0751 root root
    mkdir /data/misc/media 0700 media media
    mkdir /data/misc/boottrace 0771 system shell

    # For security reasons, /data/local/tmp should always be empty.
    # Do not place files or directories in /data/local/tmp
    mkdir /data/local/tmp 0771 shell shell
    mkdir /data/data 0771 system system
    mkdir /data/app-private 0771 system system
    mkdir /data/app-asec 0700 root root
    mkdir /data/app-lib 0771 system system
    mkdir /data/app 0771 system system
    mkdir /data/property 0700 root root
    mkdir /data/tombstones 0771 system system

    # create dalvik-cache, so as to enforce our permissions
    mkdir /data/dalvik-cache 0771 root root
    mkdir /data/dalvik-cache/profiles 0711 system system

    # create resource-cache and double-check the perms
    mkdir /data/resource-cache 0771 system system
    chown system system /data/resource-cache
    chmod 0771 /data/resource-cache

    # create the lost+found directories, so as to enforce our permissions
    mkdir /data/lost+found 0770 root root

    # create directory for DRM plug-ins - give drm the read/write access to
    # the following directory.
    mkdir /data/drm 0770 drm drm

    # create directory for MediaDrm plug-ins - give drm the read/write access to
    # the following directory.
    mkdir /data/mediadrm 0770 mediadrm mediadrm

    mkdir /data/anr 0775 system system

    # symlink to bugreport storage location
    symlink /data/data/com.android.shell/files/bugreports /data/bugreports

    # Separate location for storing security policy files on data
    mkdir /data/security 0711 system system

    # Create all remaining /data root dirs so that they are made through init
    # and get proper encryption policy installed
    mkdir /data/backup 0700 system system
    mkdir /data/media 0770 media_rw media_rw
    mkdir /data/ss 0700 system system
    mkdir /data/system 0775 system system
    mkdir /data/system/heapdump 0700 system system
    mkdir /data/user 0711 system system

    setusercryptopolicies /data/user

    # Reload policy from /data/security if present.
    setprop selinux.reload_policy 1

    # Set SELinux security contexts on upgrade or policy update.
    restorecon_recursive /data

    # Check any timezone data in /data is newer than the copy in /system, delete if not.
    exec - system system -- /system/bin/tzdatacheck /system/usr/share/zoneinfo /data/misc/zoneinfo

    # If there is no fs-post-data action in the init.<device>.rc file, you
    # must uncomment this line, otherwise encrypted filesystems
    # won't work.
    # Set indication (checked by vold) that we have finished this action
    #setprop vold.post_fs_data_done 1

on boot
    # basic network init
    ifup lo
    hostname localhost
    domainname localdomain

    # set RLIMIT_NICE to allow priorities from 19 to -20
    setrlimit 13 40 40

    # Memory management.  Basic kernel parameters, and allow the high
    # level system server to be able to adjust the kernel OOM driver
    # parameters to match how it is managing things.
    write /proc/sys/vm/overcommit_memory 1
    write /proc/sys/vm/min_free_order_shift 4
    chown root system /sys/module/lowmemorykiller/parameters/adj
    chmod 0664 /sys/module/lowmemorykiller/parameters/adj
    chown root system /sys/module/lowmemorykiller/parameters/minfree
    chmod 0664 /sys/module/lowmemorykiller/parameters/minfree

    # Tweak background writeout
    write /proc/sys/vm/dirty_expire_centisecs 200
    write /proc/sys/vm/dirty_background_ratio  5

    # Permissions for System Server and daemons.
    chown radio system /sys/android_power/state
    chown radio system /sys/android_power/request_state
    chown radio system /sys/android_power/acquire_full_wake_lock
    chown radio system /sys/android_power/acquire_partial_wake_lock
    chown radio system /sys/android_power/release_wake_lock
    chown system system /sys/power/autosleep
    chown system system /sys/power/state
    chown system system /sys/power/wakeup_count
    chown radio system /sys/power/wake_lock
    chown radio system /sys/power/wake_unlock
    chmod 0660 /sys/power/state
    chmod 0660 /sys/power/wake_lock
    chmod 0660 /sys/power/wake_unlock

    chown system system /sys/devices/system/cpu/cpufreq/interactive/timer_rate
    chmod 0660 /sys/devices/system/cpu/cpufreq/interactive/timer_rate
    chown system system /sys/devices/system/cpu/cpufreq/interactive/timer_slack
    chmod 0660 /sys/devices/system/cpu/cpufreq/interactive/timer_slack
    chown system system /sys/devices/system/cpu/cpufreq/interactive/min_sample_time
    chmod 0660 /sys/devices/system/cpu/cpufreq/interactive/min_sample_time
    chown system system /sys/devices/system/cpu/cpufreq/interactive/hispeed_freq
    chmod 0660 /sys/devices/system/cpu/cpufreq/interactive/hispeed_freq
    chown system system /sys/devices/system/cpu/cpufreq/interactive/target_loads
    chmod 0660 /sys/devices/system/cpu/cpufreq/interactive/target_loads
    chown system system /sys/devices/system/cpu/cpufreq/interactive/go_hispeed_load
    chmod 0660 /sys/devices/system/cpu/cpufreq/interactive/go_hispeed_load
    chown system system /sys/devices/system/cpu/cpufreq/interactive/above_hispeed_delay
    chmod 0660 /sys/devices/system/cpu/cpufreq/interactive/above_hispeed_delay
    chown system system /sys/devices/system/cpu/cpufreq/interactive/boost
    chmod 0660 /sys/devices/system/cpu/cpufreq/interactive/boost
    chown system system /sys/devices/system/cpu/cpufreq/interactive/boostpulse
    chown system system /sys/devices/system/cpu/cpufreq/interactive/input_boost
    chmod 0660 /sys/devices/system/cpu/cpufreq/interactive/input_boost
    chown system system /sys/devices/system/cpu/cpufreq/interactive/boostpulse_duration
    chmod 0660 /sys/devices/system/cpu/cpufreq/interactive/boostpulse_duration
    chown system system /sys/devices/system/cpu/cpufreq/interactive/io_is_busy
    chmod 0660 /sys/devices/system/cpu/cpufreq/interactive/io_is_busy

    # Assume SMP uses shared cpufreq policy for all CPUs
    chown system system /sys/devices/system/cpu/cpu0/cpufreq/scaling_max_freq
    chmod 0660 /sys/devices/system/cpu/cpu0/cpufreq/scaling_max_freq

    chown system system /sys/class/timed_output/vibrator/enable
    chown system system /sys/class/leds/keyboard-backlight/brightness
    chown system system /sys/class/leds/lcd-backlight/brightness
    chown system system /sys/class/leds/button-backlight/brightness
    chown system system /sys/class/leds/jogball-backlight/brightness
    chown system system /sys/class/leds/red/brightness
    chown system system /sys/class/leds/green/brightness
    chown system system /sys/class/leds/blue/brightness
    chown system system /sys/class/leds/red/device/grpfreq
    chown system system /sys/class/leds/red/device/grppwm
    chown system system /sys/class/leds/red/device/blink
    chown system system /sys/class/timed_output/vibrator/enable
    chown system system /sys/module/sco/parameters/disable_esco
    chown system system /sys/kernel/ipv4/tcp_wmem_min
    chown system system /sys/kernel/ipv4/tcp_wmem_def
    chown system system /sys/kernel/ipv4/tcp_wmem_max
    chown system system /sys/kernel/ipv4/tcp_rmem_min
    chown system system /sys/kernel/ipv4/tcp_rmem_def
    chown system system /sys/kernel/ipv4/tcp_rmem_max
    chown root radio /proc/cmdline

    # Define default initial receive window size in segments.
    setprop net.tcp.default_init_rwnd 60

    class_start core

on nonencrypted
    class_start main
    class_start late_start

on property:vold.decrypt=trigger_default_encryption
    start defaultcrypto

on property:vold.decrypt=trigger_encryption
    start surfaceflinger
    start encrypt

on property:sys.init_log_level=*
    loglevel ${sys.init_log_level}

on charger
    class_start charger

on property:vold.decrypt=trigger_reset_main
    class_reset main

on property:vold.decrypt=trigger_load_persist_props
    load_persist_props
    start logd
    start logd-reinit

on property:vold.decrypt=trigger_post_fs_data
    trigger post-fs-data

on property:vold.decrypt=trigger_restart_min_framework
    class_start main

on property:vold.decrypt=trigger_restart_framework
    class_start main
    class_start late_start

on property:vold.decrypt=trigger_shutdown_framework
    class_reset late_start
    class_reset main

on property:sys.powerctl=*
    powerctl ${sys.powerctl}

# system server cannot write to /proc/sys files,
# and chown/chmod does not work for /proc/sys/ entries.
# So proxy writes through init.
on property:sys.sysctl.extra_free_kbytes=*
    write /proc/sys/vm/extra_free_kbytes ${sys.sysctl.extra_free_kbytes}

# "tcp_default_init_rwnd" Is too long!
on property:sys.sysctl.tcp_def_init_rwnd=*
    write /proc/sys/net/ipv4/tcp_default_init_rwnd ${sys.sysctl.tcp_def_init_rwnd}


## Daemon processes to be run by init.
##
service ueventd /sbin/ueventd
    class core
    critical
    seclabel u:r:ueventd:s0

<<<<<<< HEAD
=======
service logd /system/bin/logd
    class core
    socket logd stream 0666 logd logd
    socket logdr seqpacket 0666 logd logd
    socket logdw dgram 0222 logd logd
    group root system
     writepid /dev/cpuset/system-background/tasks

service logd-reinit /system/bin/logd --reinit
    oneshot
    writepid /dev/cpuset/system-background/tasks
    disabled

>>>>>>> 5caca3dd
service healthd /sbin/healthd
    class core
    critical
    seclabel u:r:healthd:s0
    group root system

service console /system/bin/sh
    class core
    console
    disabled
    user shell
    group shell log
    seclabel u:r:shell:s0

on property:ro.debuggable=1
    start console

<<<<<<< HEAD
service flash_recovery /system/bin/install-recovery.sh
    class main
    oneshot
=======
# adbd is controlled via property triggers in init.<platform>.usb.rc
service adbd /sbin/adbd --root_seclabel=u:r:su:s0
    class core
    socket adbd stream 660 system system
    disabled
    seclabel u:r:adbd:s0

# adbd on at boot in emulator
on property:ro.kernel.qemu=1
    start adbd

service lmkd /system/bin/lmkd
    class core
    critical
    socket lmkd seqpacket 0660 system system
    writepid /dev/cpuset/system-background/tasks

service servicemanager /system/bin/servicemanager
    class core
    user system
    group system
    critical
    onrestart restart healthd
    onrestart restart zygote
    onrestart restart media
    onrestart restart surfaceflinger
    onrestart restart drm

service vold /system/bin/vold \
        --blkid_context=u:r:blkid:s0 --blkid_untrusted_context=u:r:blkid_untrusted:s0 \
        --fsck_context=u:r:fsck:s0 --fsck_untrusted_context=u:r:fsck_untrusted:s0
    class core
    socket vold stream 0660 root mount
    socket cryptd stream 0660 root mount
    ioprio be 2

service netd /system/bin/netd
    class main
    socket netd stream 0660 root system
    socket dnsproxyd stream 0660 root inet
    socket mdns stream 0660 root system
    socket fwmarkd stream 0660 root inet

service debuggerd /system/bin/debuggerd
    class main
    writepid /dev/cpuset/system-background/tasks

service debuggerd64 /system/bin/debuggerd64
    class main
    writepid /dev/cpuset/system-background/tasks

service ril-daemon /system/bin/rild
    class main
    socket rild stream 660 root radio
    socket sap_uim_socket1 stream 660 bluetooth bluetooth
    socket rild-debug stream 660 radio system
    user root
    group radio cache inet misc audio log

service surfaceflinger /system/bin/surfaceflinger
    class core
    user system
    group graphics drmrpc
    onrestart restart zygote
    writepid /dev/cpuset/system-background/tasks

service drm /system/bin/drmserver
    class main
    user drm
    group drm system inet drmrpc

service media /system/bin/mediaserver
    class main
    user media
    group audio camera inet net_bt net_bt_admin net_bw_acct drmrpc mediadrm
    ioprio rt 4

# One shot invocation to deal with encrypted volume.
service defaultcrypto /system/bin/vdc --wait cryptfs mountdefaultencrypted
    disabled
    oneshot
    # vold will set vold.decrypt to trigger_restart_framework (default
    # encryption) or trigger_restart_min_framework (other encryption)

# One shot invocation to encrypt unencrypted volumes
service encrypt /system/bin/vdc --wait cryptfs enablecrypto inplace default
    disabled
    oneshot
    # vold will set vold.decrypt to trigger_restart_framework (default
    # encryption)

service bootanim /system/bin/bootanimation
    class core
    user graphics
    group graphics audio
    disabled
    oneshot

service gatekeeperd /system/bin/gatekeeperd /data/misc/gatekeeper
    class late_start
    user system

service installd /system/bin/installd
    class main
    socket installd stream 600 system system

service flash_recovery /system/bin/install-recovery.sh
    class main
    oneshot

service racoon /system/bin/racoon
    class main
    socket racoon stream 600 system system
    # IKE uses UDP port 500. Racoon will setuid to vpn after binding the port.
    group vpn net_admin inet
    disabled
    oneshot

service mtpd /system/bin/mtpd
    class main
    socket mtpd stream 600 system system
    user vpn
    group vpn net_admin inet net_raw
    disabled
    oneshot

service keystore /system/bin/keystore /data/misc/keystore
    class main
    user keystore
    group keystore drmrpc

service dumpstate /system/bin/dumpstate -s
    class main
    socket dumpstate stream 0660 shell log
    disabled
    oneshot

service mdnsd /system/bin/mdnsd
    class main
    user mdnsr
    group inet net_raw
    socket mdnsd stream 0660 mdnsr inet
    disabled
    oneshot

service uncrypt /system/bin/uncrypt
    class main
    disabled
    oneshot

service pre-recovery /system/bin/uncrypt --reboot
    class main
    disabled
    oneshot

service perfprofd /system/xbin/perfprofd
    class late_start
    user root
    oneshot
    writepid /dev/cpuset/system-background/tasks

on property:persist.logd.logpersistd=logcatd
    # all exec/services are called with umask(077), so no gain beyond 0700
    mkdir /data/misc/logd 0700 logd log
    # logd for write to /data/misc/logd, log group for read from pstore (-L)
    exec - logd log -- /system/bin/logcat -L -b all -v threadtime -v usec -v printable -D -f /data/misc/logd/logcat -r 64 -n 256
    start logcatd

service logcatd /system/bin/logcat -b all -v threadtime -v usec -v printable -D -f /data/misc/logd/logcat -r 64 -n 256
    class late_start
    disabled
    # logd for write to /data/misc/logd, log group for read from log daemon
    user logd
    group log
    writepid /dev/cpuset/system-background/tasks
>>>>>>> 5caca3dd
<|MERGE_RESOLUTION|>--- conflicted
+++ resolved
@@ -541,22 +541,6 @@
     critical
     seclabel u:r:ueventd:s0
 
-<<<<<<< HEAD
-=======
-service logd /system/bin/logd
-    class core
-    socket logd stream 0666 logd logd
-    socket logdr seqpacket 0666 logd logd
-    socket logdw dgram 0222 logd logd
-    group root system
-     writepid /dev/cpuset/system-background/tasks
-
-service logd-reinit /system/bin/logd --reinit
-    oneshot
-    writepid /dev/cpuset/system-background/tasks
-    disabled
-
->>>>>>> 5caca3dd
 service healthd /sbin/healthd
     class core
     critical
@@ -574,184 +558,6 @@
 on property:ro.debuggable=1
     start console
 
-<<<<<<< HEAD
 service flash_recovery /system/bin/install-recovery.sh
     class main
-    oneshot
-=======
-# adbd is controlled via property triggers in init.<platform>.usb.rc
-service adbd /sbin/adbd --root_seclabel=u:r:su:s0
-    class core
-    socket adbd stream 660 system system
-    disabled
-    seclabel u:r:adbd:s0
-
-# adbd on at boot in emulator
-on property:ro.kernel.qemu=1
-    start adbd
-
-service lmkd /system/bin/lmkd
-    class core
-    critical
-    socket lmkd seqpacket 0660 system system
-    writepid /dev/cpuset/system-background/tasks
-
-service servicemanager /system/bin/servicemanager
-    class core
-    user system
-    group system
-    critical
-    onrestart restart healthd
-    onrestart restart zygote
-    onrestart restart media
-    onrestart restart surfaceflinger
-    onrestart restart drm
-
-service vold /system/bin/vold \
-        --blkid_context=u:r:blkid:s0 --blkid_untrusted_context=u:r:blkid_untrusted:s0 \
-        --fsck_context=u:r:fsck:s0 --fsck_untrusted_context=u:r:fsck_untrusted:s0
-    class core
-    socket vold stream 0660 root mount
-    socket cryptd stream 0660 root mount
-    ioprio be 2
-
-service netd /system/bin/netd
-    class main
-    socket netd stream 0660 root system
-    socket dnsproxyd stream 0660 root inet
-    socket mdns stream 0660 root system
-    socket fwmarkd stream 0660 root inet
-
-service debuggerd /system/bin/debuggerd
-    class main
-    writepid /dev/cpuset/system-background/tasks
-
-service debuggerd64 /system/bin/debuggerd64
-    class main
-    writepid /dev/cpuset/system-background/tasks
-
-service ril-daemon /system/bin/rild
-    class main
-    socket rild stream 660 root radio
-    socket sap_uim_socket1 stream 660 bluetooth bluetooth
-    socket rild-debug stream 660 radio system
-    user root
-    group radio cache inet misc audio log
-
-service surfaceflinger /system/bin/surfaceflinger
-    class core
-    user system
-    group graphics drmrpc
-    onrestart restart zygote
-    writepid /dev/cpuset/system-background/tasks
-
-service drm /system/bin/drmserver
-    class main
-    user drm
-    group drm system inet drmrpc
-
-service media /system/bin/mediaserver
-    class main
-    user media
-    group audio camera inet net_bt net_bt_admin net_bw_acct drmrpc mediadrm
-    ioprio rt 4
-
-# One shot invocation to deal with encrypted volume.
-service defaultcrypto /system/bin/vdc --wait cryptfs mountdefaultencrypted
-    disabled
-    oneshot
-    # vold will set vold.decrypt to trigger_restart_framework (default
-    # encryption) or trigger_restart_min_framework (other encryption)
-
-# One shot invocation to encrypt unencrypted volumes
-service encrypt /system/bin/vdc --wait cryptfs enablecrypto inplace default
-    disabled
-    oneshot
-    # vold will set vold.decrypt to trigger_restart_framework (default
-    # encryption)
-
-service bootanim /system/bin/bootanimation
-    class core
-    user graphics
-    group graphics audio
-    disabled
-    oneshot
-
-service gatekeeperd /system/bin/gatekeeperd /data/misc/gatekeeper
-    class late_start
-    user system
-
-service installd /system/bin/installd
-    class main
-    socket installd stream 600 system system
-
-service flash_recovery /system/bin/install-recovery.sh
-    class main
-    oneshot
-
-service racoon /system/bin/racoon
-    class main
-    socket racoon stream 600 system system
-    # IKE uses UDP port 500. Racoon will setuid to vpn after binding the port.
-    group vpn net_admin inet
-    disabled
-    oneshot
-
-service mtpd /system/bin/mtpd
-    class main
-    socket mtpd stream 600 system system
-    user vpn
-    group vpn net_admin inet net_raw
-    disabled
-    oneshot
-
-service keystore /system/bin/keystore /data/misc/keystore
-    class main
-    user keystore
-    group keystore drmrpc
-
-service dumpstate /system/bin/dumpstate -s
-    class main
-    socket dumpstate stream 0660 shell log
-    disabled
-    oneshot
-
-service mdnsd /system/bin/mdnsd
-    class main
-    user mdnsr
-    group inet net_raw
-    socket mdnsd stream 0660 mdnsr inet
-    disabled
-    oneshot
-
-service uncrypt /system/bin/uncrypt
-    class main
-    disabled
-    oneshot
-
-service pre-recovery /system/bin/uncrypt --reboot
-    class main
-    disabled
-    oneshot
-
-service perfprofd /system/xbin/perfprofd
-    class late_start
-    user root
-    oneshot
-    writepid /dev/cpuset/system-background/tasks
-
-on property:persist.logd.logpersistd=logcatd
-    # all exec/services are called with umask(077), so no gain beyond 0700
-    mkdir /data/misc/logd 0700 logd log
-    # logd for write to /data/misc/logd, log group for read from pstore (-L)
-    exec - logd log -- /system/bin/logcat -L -b all -v threadtime -v usec -v printable -D -f /data/misc/logd/logcat -r 64 -n 256
-    start logcatd
-
-service logcatd /system/bin/logcat -b all -v threadtime -v usec -v printable -D -f /data/misc/logd/logcat -r 64 -n 256
-    class late_start
-    disabled
-    # logd for write to /data/misc/logd, log group for read from log daemon
-    user logd
-    group log
-    writepid /dev/cpuset/system-background/tasks
->>>>>>> 5caca3dd
+    oneshot