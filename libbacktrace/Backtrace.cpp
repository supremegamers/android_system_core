--- conflicted
+++ resolved
@@ -219,23 +219,13 @@
 
 Backtrace* Backtrace::Create(pid_t pid, pid_t tid, backtrace_map_info_t* map_info) {
   if (pid == BACKTRACE_CURRENT_PROCESS || pid == getpid()) {
-<<<<<<< HEAD
     if (tid == BACKTRACE_CURRENT_THREAD || tid == gettid()) {
-      return CreateCurrentObj();
-=======
-    if (tid == BACKTRACE_NO_TID || tid == gettid()) {
       return CreateCurrentObj(map_info);
->>>>>>> 72f204de
     } else {
       return CreateThreadObj(tid, map_info);
     }
-<<<<<<< HEAD
   } else if (tid == BACKTRACE_CURRENT_THREAD) {
-    return CreatePtraceObj(pid, pid);
-=======
-  } else if (tid == BACKTRACE_NO_TID) {
     return CreatePtraceObj(pid, pid, map_info);
->>>>>>> 72f204de
   } else {
     return CreatePtraceObj(pid, tid, map_info);
   }
