// Copyright (C) 2019 The Android Open Source Project
//
// Licensed under the Apache License, Version 2.0 (the "License");
// you may not use this file except in compliance with the License.
// You may obtain a copy of the License at
//
//      http://www.apache.org/licenses/LICENSE-2.0
//
// Unless required by applicable law or agreed to in writing, software
// distributed under the License is distributed on an "AS IS" BASIS,
// WITHOUT WARRANTIES OR CONDITIONS OF ANY KIND, either express or implied.
// See the License for the specific language governing permissions and
// limitations under the License.

#include <libsnapshot/snapshot.h>

#include <dirent.h>
#include <math.h>
#include <sys/file.h>
#include <sys/types.h>
#include <sys/unistd.h>

#include <optional>
#include <sstream>
#include <thread>
#include <unordered_set>

#include <android-base/file.h>
#include <android-base/logging.h>
#include <android-base/parseint.h>
#include <android-base/strings.h>
#include <android-base/unique_fd.h>
#include <ext4_utils/ext4_utils.h>
#include <fs_mgr.h>
#include <fs_mgr_dm_linear.h>
#include <fstab/fstab.h>
#include <libdm/dm.h>
#include <libfiemap/image_manager.h>
#include <liblp/liblp.h>

#ifdef LIBSNAPSHOT_USE_CALLSTACK
#include <utils/CallStack.h>
#endif

#include <android/snapshot/snapshot.pb.h>
#include <libsnapshot/snapshot_stats.h>
#include "device_info.h"
#include "partition_cow_creator.h"
#include "snapshot_metadata_updater.h"
#include "utility.h"

namespace android {
namespace snapshot {

using android::base::unique_fd;
using android::dm::DeviceMapper;
using android::dm::DmDeviceState;
using android::dm::DmTable;
using android::dm::DmTargetLinear;
using android::dm::DmTargetSnapshot;
using android::dm::kSectorSize;
using android::dm::SnapshotStorageMode;
using android::fiemap::FiemapStatus;
using android::fiemap::IImageManager;
using android::fs_mgr::CreateDmTable;
using android::fs_mgr::CreateLogicalPartition;
using android::fs_mgr::CreateLogicalPartitionParams;
using android::fs_mgr::GetPartitionGroupName;
using android::fs_mgr::GetPartitionName;
using android::fs_mgr::LpMetadata;
using android::fs_mgr::MetadataBuilder;
using android::fs_mgr::SlotNumberForSlotSuffix;
using android::hardware::boot::V1_1::MergeStatus;
using chromeos_update_engine::DeltaArchiveManifest;
using chromeos_update_engine::Extent;
using chromeos_update_engine::InstallOperation;
template <typename T>
using RepeatedPtrField = google::protobuf::RepeatedPtrField<T>;
using std::chrono::duration_cast;
using namespace std::chrono_literals;
using namespace std::string_literals;

static constexpr char kBootIndicatorPath[] = "/metadata/ota/snapshot-boot";
static constexpr auto kUpdateStateCheckInterval = 2s;

// Note: IImageManager is an incomplete type in the header, so the default
// destructor doesn't work.
SnapshotManager::~SnapshotManager() {}

std::unique_ptr<SnapshotManager> SnapshotManager::New(IDeviceInfo* info) {
    if (!info) {
        info = new DeviceInfo();
    }
    return std::unique_ptr<SnapshotManager>(new SnapshotManager(info));
}

std::unique_ptr<SnapshotManager> SnapshotManager::NewForFirstStageMount(IDeviceInfo* info) {
    auto sm = New(info);
    if (!sm || !sm->ForceLocalImageManager()) {
        return nullptr;
    }
    return sm;
}

SnapshotManager::SnapshotManager(IDeviceInfo* device) : device_(device) {
    gsid_dir_ = device_->GetGsidDir();
    metadata_dir_ = device_->GetMetadataDir();
}

static std::string GetCowName(const std::string& snapshot_name) {
    return snapshot_name + "-cow";
}

static std::string GetCowImageDeviceName(const std::string& snapshot_name) {
    return snapshot_name + "-cow-img";
}

static std::string GetBaseDeviceName(const std::string& partition_name) {
    return partition_name + "-base";
}

static std::string GetSnapshotExtraDeviceName(const std::string& snapshot_name) {
    return snapshot_name + "-inner";
}

bool SnapshotManager::BeginUpdate() {
    bool needs_merge = false;
    if (!TryCancelUpdate(&needs_merge)) {
        return false;
    }
    if (needs_merge) {
        LOG(INFO) << "Wait for merge (if any) before beginning a new update.";
        auto state = ProcessUpdateState();
        LOG(INFO) << "Merged with state = " << state;
    }

    auto file = LockExclusive();
    if (!file) return false;

    // Purge the ImageManager just in case there is a corrupt lp_metadata file
    // lying around. (NB: no need to return false on an error, we can let the
    // update try to progress.)
    if (EnsureImageManager()) {
        images_->RemoveAllImages();
    }

    auto state = ReadUpdateState(file.get());
    if (state != UpdateState::None) {
        LOG(ERROR) << "An update is already in progress, cannot begin a new update";
        return false;
    }
    return WriteUpdateState(file.get(), UpdateState::Initiated);
}

bool SnapshotManager::CancelUpdate() {
    bool needs_merge = false;
    if (!TryCancelUpdate(&needs_merge)) {
        return false;
    }
    if (needs_merge) {
        LOG(ERROR) << "Cannot cancel update after it has completed or started merging";
    }
    return !needs_merge;
}

bool SnapshotManager::TryCancelUpdate(bool* needs_merge) {
    *needs_merge = false;

    auto file = LockExclusive();
    if (!file) return false;

    UpdateState state = ReadUpdateState(file.get());
    if (state == UpdateState::None) return true;

    if (state == UpdateState::Initiated) {
        LOG(INFO) << "Update has been initiated, now canceling";
        return RemoveAllUpdateState(file.get());
    }

    if (state == UpdateState::Unverified) {
        // We completed an update, but it can still be canceled if we haven't booted into it.
        auto slot = GetCurrentSlot();
        if (slot != Slot::Target) {
            LOG(INFO) << "Canceling previously completed updates (if any)";
            return RemoveAllUpdateState(file.get());
        }
    }
    *needs_merge = true;
    return true;
}

std::string SnapshotManager::ReadUpdateSourceSlotSuffix() {
    auto boot_file = GetSnapshotBootIndicatorPath();
    std::string contents;
    if (!android::base::ReadFileToString(boot_file, &contents)) {
        PLOG(WARNING) << "Cannot read " << boot_file;
        return {};
    }
    return contents;
}

SnapshotManager::Slot SnapshotManager::GetCurrentSlot() {
    auto contents = ReadUpdateSourceSlotSuffix();
    if (contents.empty()) {
        return Slot::Unknown;
    }
    if (device_->GetSlotSuffix() == contents) {
        return Slot::Source;
    }
    return Slot::Target;
}

static bool RemoveFileIfExists(const std::string& path) {
    std::string message;
    if (!android::base::RemoveFileIfExists(path, &message)) {
        LOG(ERROR) << "Remove failed: " << path << ": " << message;
        return false;
    }
    return true;
}

bool SnapshotManager::RemoveAllUpdateState(LockedFile* lock, const std::function<bool()>& prolog) {
    if (prolog && !prolog()) {
        LOG(WARNING) << "Can't RemoveAllUpdateState: prolog failed.";
        return false;
    }

    LOG(INFO) << "Removing all update state.";

#ifdef LIBSNAPSHOT_USE_CALLSTACK
    LOG(WARNING) << "Logging stack; see b/148818798.";
    // Do not use CallStack's log functions because snapshotctl relies on
    // android-base/logging to save log to files.
    // TODO(b/148818798): remove this before we ship.
    CallStack callstack;
    callstack.update();
    auto callstack_str = callstack.toString();
    LOG(WARNING) << callstack_str.c_str();
    std::stringstream path;
    path << "/data/misc/snapshotctl_log/libsnapshot." << Now() << ".log";
    std::string path_str = path.str();
    android::base::WriteStringToFile(callstack_str.c_str(), path_str);
    if (chmod(path_str.c_str(), 0644) == -1) {
        PLOG(WARNING) << "Unable to chmod 0644 "
                      << ", file maybe dropped from bugreport:" << path_str;
    }
#endif

    if (!RemoveAllSnapshots(lock)) {
        LOG(ERROR) << "Could not remove all snapshots";
        return false;
    }

    // It's okay if these fail - first-stage init performs a deeper check after
    // reading the indicator file, so it's not a problem if it still exists
    // after the update completes.
    std::vector<std::string> files = {GetSnapshotBootIndicatorPath(), GetRollbackIndicatorPath()};
    for (const auto& file : files) {
        RemoveFileIfExists(file);
    }

    // If this fails, we'll keep trying to remove the update state (as the
    // device reboots or starts a new update) until it finally succeeds.
    return WriteUpdateState(lock, UpdateState::None);
}

bool SnapshotManager::FinishedSnapshotWrites() {
    auto lock = LockExclusive();
    if (!lock) return false;

    auto update_state = ReadUpdateState(lock.get());
    if (update_state == UpdateState::Unverified) {
        LOG(INFO) << "FinishedSnapshotWrites already called before. Ignored.";
        return true;
    }

    if (update_state != UpdateState::Initiated) {
        LOG(ERROR) << "Can only transition to the Unverified state from the Initiated state.";
        return false;
    }

    if (!EnsureNoOverflowSnapshot(lock.get())) {
        LOG(ERROR) << "Cannot ensure there are no overflow snapshots.";
        return false;
    }

    // This file is written on boot to detect whether a rollback occurred. It
    // MUST NOT exist before rebooting, otherwise, we're at risk of deleting
    // snapshots too early.
    if (!RemoveFileIfExists(GetRollbackIndicatorPath())) {
        return false;
    }

    // This file acts as both a quick indicator for init (it can use access(2)
    // to decide how to do first-stage mounts), and it stores the old slot, so
    // we can tell whether or not we performed a rollback.
    auto contents = device_->GetSlotSuffix();
    auto boot_file = GetSnapshotBootIndicatorPath();
    if (!WriteStringToFileAtomic(contents, boot_file)) {
        PLOG(ERROR) << "write failed: " << boot_file;
        return false;
    }
    return WriteUpdateState(lock.get(), UpdateState::Unverified);
}

bool SnapshotManager::CreateSnapshot(LockedFile* lock, SnapshotStatus* status) {
    CHECK(lock);
    CHECK(lock->lock_mode() == LOCK_EX);
    CHECK(status);

    if (status->name().empty()) {
        LOG(ERROR) << "SnapshotStatus has no name.";
        return false;
    }
    // Sanity check these sizes. Like liblp, we guarantee the partition size
    // is respected, which means it has to be sector-aligned. (This guarantee
    // is useful for locating avb footers correctly). The COW file size, however,
    // can be arbitrarily larger than specified, so we can safely round it up.
    if (status->device_size() % kSectorSize != 0) {
        LOG(ERROR) << "Snapshot " << status->name()
                   << " device size is not a multiple of the sector size: "
                   << status->device_size();
        return false;
    }
    if (status->snapshot_size() % kSectorSize != 0) {
        LOG(ERROR) << "Snapshot " << status->name()
                   << " snapshot size is not a multiple of the sector size: "
                   << status->snapshot_size();
        return false;
    }
    if (status->cow_partition_size() % kSectorSize != 0) {
        LOG(ERROR) << "Snapshot " << status->name()
                   << " cow partition size is not a multiple of the sector size: "
                   << status->cow_partition_size();
        return false;
    }
    if (status->cow_file_size() % kSectorSize != 0) {
        LOG(ERROR) << "Snapshot " << status->name()
                   << " cow file size is not a multiple of the sector size: "
                   << status->cow_file_size();
        return false;
    }

    status->set_state(SnapshotState::CREATED);
    status->set_sectors_allocated(0);
    status->set_metadata_sectors(0);

    if (!WriteSnapshotStatus(lock, *status)) {
        PLOG(ERROR) << "Could not write snapshot status: " << status->name();
        return false;
    }
    return true;
}

Return SnapshotManager::CreateCowImage(LockedFile* lock, const std::string& name) {
    CHECK(lock);
    CHECK(lock->lock_mode() == LOCK_EX);
    if (!EnsureImageManager()) return Return::Error();

    SnapshotStatus status;
    if (!ReadSnapshotStatus(lock, name, &status)) {
        return Return::Error();
    }

    // The COW file size should have been rounded up to the nearest sector in CreateSnapshot.
    // Sanity check this.
    if (status.cow_file_size() % kSectorSize != 0) {
        LOG(ERROR) << "Snapshot " << name << " COW file size is not a multiple of the sector size: "
                   << status.cow_file_size();
        return Return::Error();
    }

    std::string cow_image_name = GetCowImageDeviceName(name);
    int cow_flags = IImageManager::CREATE_IMAGE_DEFAULT;
    return Return(images_->CreateBackingImage(cow_image_name, status.cow_file_size(), cow_flags));
}

bool SnapshotManager::MapSnapshot(LockedFile* lock, const std::string& name,
                                  const std::string& base_device, const std::string& cow_device,
                                  const std::chrono::milliseconds& timeout_ms,
                                  std::string* dev_path) {
    CHECK(lock);

    SnapshotStatus status;
    if (!ReadSnapshotStatus(lock, name, &status)) {
        return false;
    }
    if (status.state() == SnapshotState::NONE || status.state() == SnapshotState::MERGE_COMPLETED) {
        LOG(ERROR) << "Should not create a snapshot device for " << name
                   << " after merging has completed.";
        return false;
    }

    // Validate the block device size, as well as the requested snapshot size.
    // Note that during first-stage init, we don't have the device paths.
    if (android::base::StartsWith(base_device, "/")) {
        unique_fd fd(open(base_device.c_str(), O_RDONLY | O_CLOEXEC));
        if (fd < 0) {
            PLOG(ERROR) << "open failed: " << base_device;
            return false;
        }
        auto dev_size = get_block_device_size(fd);
        if (!dev_size) {
            PLOG(ERROR) << "Could not determine block device size: " << base_device;
            return false;
        }
        if (status.device_size() != dev_size) {
            LOG(ERROR) << "Block device size for " << base_device << " does not match"
                       << "(expected " << status.device_size() << ", got " << dev_size << ")";
            return false;
        }
    }
    if (status.device_size() % kSectorSize != 0) {
        LOG(ERROR) << "invalid blockdev size for " << base_device << ": " << status.device_size();
        return false;
    }
    if (status.snapshot_size() % kSectorSize != 0 ||
        status.snapshot_size() > status.device_size()) {
        LOG(ERROR) << "Invalid snapshot size for " << base_device << ": " << status.snapshot_size();
        return false;
    }
    uint64_t snapshot_sectors = status.snapshot_size() / kSectorSize;
    uint64_t linear_sectors = (status.device_size() - status.snapshot_size()) / kSectorSize;

    auto& dm = DeviceMapper::Instance();

    // Note that merging is a global state. We do track whether individual devices
    // have completed merging, but the start of the merge process is considered
    // atomic.
    SnapshotStorageMode mode;
    switch (ReadUpdateState(lock)) {
        case UpdateState::MergeCompleted:
        case UpdateState::MergeNeedsReboot:
            LOG(ERROR) << "Should not create a snapshot device for " << name
                       << " after global merging has completed.";
            return false;
        case UpdateState::Merging:
        case UpdateState::MergeFailed:
            // Note: MergeFailed indicates that a merge is in progress, but
            // is possibly stalled. We still have to honor the merge.
            mode = SnapshotStorageMode::Merge;
            break;
        default:
            mode = SnapshotStorageMode::Persistent;
            break;
    }

    // The kernel (tested on 4.19) crashes horribly if a device has both a snapshot
    // and a linear target in the same table. Instead, we stack them, and give the
    // snapshot device a different name. It is not exposed to the caller in this
    // case.
    auto snap_name = (linear_sectors > 0) ? GetSnapshotExtraDeviceName(name) : name;

    DmTable table;
    table.Emplace<DmTargetSnapshot>(0, snapshot_sectors, base_device, cow_device, mode,
                                    kSnapshotChunkSize);
    if (!dm.CreateDevice(snap_name, table, dev_path, timeout_ms)) {
        LOG(ERROR) << "Could not create snapshot device: " << snap_name;
        return false;
    }

    if (linear_sectors) {
        std::string snap_dev;
        if (!dm.GetDeviceString(snap_name, &snap_dev)) {
            LOG(ERROR) << "Cannot determine major/minor for: " << snap_name;
            return false;
        }

        // Our stacking will looks like this:
        //     [linear, linear] ; to snapshot, and non-snapshot region of base device
        //     [snapshot-inner]
        //     [base device]   [cow]
        DmTable table;
        table.Emplace<DmTargetLinear>(0, snapshot_sectors, snap_dev, 0);
        table.Emplace<DmTargetLinear>(snapshot_sectors, linear_sectors, base_device,
                                      snapshot_sectors);
        if (!dm.CreateDevice(name, table, dev_path, timeout_ms)) {
            LOG(ERROR) << "Could not create outer snapshot device: " << name;
            dm.DeleteDevice(snap_name);
            return false;
        }
    }

    // :TODO: when merging is implemented, we need to add an argument to the
    // status indicating how much progress is left to merge. (device-mapper
    // does not retain the initial values, so we can't derive them.)
    return true;
}

std::optional<std::string> SnapshotManager::MapCowImage(
        const std::string& name, const std::chrono::milliseconds& timeout_ms) {
    if (!EnsureImageManager()) return std::nullopt;
    auto cow_image_name = GetCowImageDeviceName(name);

    bool ok;
    std::string cow_dev;
    if (has_local_image_manager_) {
        // If we forced a local image manager, it means we don't have binder,
        // which means first-stage init. We must use device-mapper.
        const auto& opener = device_->GetPartitionOpener();
        ok = images_->MapImageWithDeviceMapper(opener, cow_image_name, &cow_dev);
    } else {
        ok = images_->MapImageDevice(cow_image_name, timeout_ms, &cow_dev);
    }

    if (ok) {
        LOG(INFO) << "Mapped " << cow_image_name << " to " << cow_dev;
        return cow_dev;
    }
    LOG(ERROR) << "Could not map image device: " << cow_image_name;
    return std::nullopt;
}

bool SnapshotManager::UnmapSnapshot(LockedFile* lock, const std::string& name) {
    CHECK(lock);

    auto& dm = DeviceMapper::Instance();
    if (!dm.DeleteDeviceIfExists(name)) {
        LOG(ERROR) << "Could not delete snapshot device: " << name;
        return false;
    }

    auto snapshot_extra_device = GetSnapshotExtraDeviceName(name);
    if (!dm.DeleteDeviceIfExists(snapshot_extra_device)) {
        LOG(ERROR) << "Could not delete snapshot inner device: " << snapshot_extra_device;
        return false;
    }

    return true;
}

bool SnapshotManager::UnmapCowImage(const std::string& name) {
    if (!EnsureImageManager()) return false;
    return images_->UnmapImageIfExists(GetCowImageDeviceName(name));
}

bool SnapshotManager::DeleteSnapshot(LockedFile* lock, const std::string& name) {
    CHECK(lock);
    CHECK(lock->lock_mode() == LOCK_EX);
    if (!EnsureImageManager()) return false;

    if (!UnmapCowDevices(lock, name)) {
        return false;
    }

    // We can't delete snapshots in recovery. The only way we'd try is it we're
    // completing or canceling a merge in preparation for a data wipe, in which
    // case, we don't care if the file sticks around.
    if (device_->IsRecovery()) {
        LOG(INFO) << "Skipping delete of snapshot " << name << " in recovery.";
        return true;
    }

    auto cow_image_name = GetCowImageDeviceName(name);
    if (images_->BackingImageExists(cow_image_name)) {
        if (!images_->DeleteBackingImage(cow_image_name)) {
            return false;
        }
    }

    std::string error;
    auto file_path = GetSnapshotStatusFilePath(name);
    if (!android::base::RemoveFileIfExists(file_path, &error)) {
        LOG(ERROR) << "Failed to remove status file " << file_path << ": " << error;
        return false;
    }
    return true;
}

bool SnapshotManager::InitiateMerge() {
    auto lock = LockExclusive();
    if (!lock) return false;

    UpdateState state = ReadUpdateState(lock.get());
    if (state != UpdateState::Unverified) {
        LOG(ERROR) << "Cannot begin a merge if an update has not been verified";
        return false;
    }

    auto slot = GetCurrentSlot();
    if (slot != Slot::Target) {
        LOG(ERROR) << "Device cannot merge while not booting from new slot";
        return false;
    }

    std::vector<std::string> snapshots;
    if (!ListSnapshots(lock.get(), &snapshots)) {
        LOG(ERROR) << "Could not list snapshots";
        return false;
    }

    auto& dm = DeviceMapper::Instance();
    for (const auto& snapshot : snapshots) {
        // The device has to be mapped, since everything should be merged at
        // the same time. This is a fairly serious error. We could forcefully
        // map everything here, but it should have been mapped during first-
        // stage init.
        if (dm.GetState(snapshot) == DmDeviceState::INVALID) {
            LOG(ERROR) << "Cannot begin merge; device " << snapshot << " is not mapped.";
            return false;
        }
    }

    auto metadata = ReadCurrentMetadata();
    for (auto it = snapshots.begin(); it != snapshots.end();) {
        switch (GetMetadataPartitionState(*metadata, *it)) {
            case MetadataPartitionState::Flashed:
                LOG(WARNING) << "Detected re-flashing for partition " << *it
                             << ". Skip merging it.";
                [[fallthrough]];
            case MetadataPartitionState::None: {
                LOG(WARNING) << "Deleting snapshot for partition " << *it;
                if (!DeleteSnapshot(lock.get(), *it)) {
                    LOG(WARNING) << "Cannot delete snapshot for partition " << *it
                                 << ". Skip merging it anyways.";
                }
                it = snapshots.erase(it);
            } break;
            case MetadataPartitionState::Updated: {
                ++it;
            } break;
        }
    }

    DmTargetSnapshot::Status initial_target_values = {};
    for (const auto& snapshot : snapshots) {
        DmTargetSnapshot::Status current_status;
        if (!QuerySnapshotStatus(snapshot, nullptr, &current_status)) {
            return false;
        }
        initial_target_values.sectors_allocated += current_status.sectors_allocated;
        initial_target_values.total_sectors += current_status.total_sectors;
        initial_target_values.metadata_sectors += current_status.metadata_sectors;
    }

    SnapshotUpdateStatus initial_status;
    initial_status.set_state(UpdateState::Merging);
    initial_status.set_sectors_allocated(initial_target_values.sectors_allocated);
    initial_status.set_total_sectors(initial_target_values.total_sectors);
    initial_status.set_metadata_sectors(initial_target_values.metadata_sectors);

    // Point of no return - mark that we're starting a merge. From now on every
    // snapshot must be a merge target.
    if (!WriteSnapshotUpdateStatus(lock.get(), initial_status)) {
        return false;
    }

    bool rewrote_all = true;
    for (const auto& snapshot : snapshots) {
        // If this fails, we have no choice but to continue. Everything must
        // be merged. This is not an ideal state to be in, but it is safe,
        // because we the next boot will try again.
        if (!SwitchSnapshotToMerge(lock.get(), snapshot)) {
            LOG(ERROR) << "Failed to switch snapshot to a merge target: " << snapshot;
            rewrote_all = false;
        }
    }

    // If we couldn't switch everything to a merge target, pre-emptively mark
    // this merge as failed. It will get acknowledged when WaitForMerge() is
    // called.
    if (!rewrote_all) {
        WriteUpdateState(lock.get(), UpdateState::MergeFailed);
    }

    // Return true no matter what, because a merge was initiated.
    return true;
}

bool SnapshotManager::SwitchSnapshotToMerge(LockedFile* lock, const std::string& name) {
    SnapshotStatus status;
    if (!ReadSnapshotStatus(lock, name, &status)) {
        return false;
    }
    if (status.state() != SnapshotState::CREATED) {
        LOG(WARNING) << "Snapshot " << name
                     << " has unexpected state: " << SnapshotState_Name(status.state());
    }

    // After this, we return true because we technically did switch to a merge
    // target. Everything else we do here is just informational.
    auto dm_name = GetSnapshotDeviceName(name, status);
    if (!RewriteSnapshotDeviceTable(dm_name)) {
        return false;
    }

    status.set_state(SnapshotState::MERGING);

    DmTargetSnapshot::Status dm_status;
    if (!QuerySnapshotStatus(dm_name, nullptr, &dm_status)) {
        LOG(ERROR) << "Could not query merge status for snapshot: " << dm_name;
    }
    status.set_sectors_allocated(dm_status.sectors_allocated);
    status.set_metadata_sectors(dm_status.metadata_sectors);
    if (!WriteSnapshotStatus(lock, status)) {
        LOG(ERROR) << "Could not update status file for snapshot: " << name;
    }
    return true;
}

bool SnapshotManager::RewriteSnapshotDeviceTable(const std::string& dm_name) {
    auto& dm = DeviceMapper::Instance();

    std::vector<DeviceMapper::TargetInfo> old_targets;
    if (!dm.GetTableInfo(dm_name, &old_targets)) {
        LOG(ERROR) << "Could not read snapshot device table: " << dm_name;
        return false;
    }
    if (old_targets.size() != 1 || DeviceMapper::GetTargetType(old_targets[0].spec) != "snapshot") {
        LOG(ERROR) << "Unexpected device-mapper table for snapshot: " << dm_name;
        return false;
    }

    std::string base_device, cow_device;
    if (!DmTargetSnapshot::GetDevicesFromParams(old_targets[0].data, &base_device, &cow_device)) {
        LOG(ERROR) << "Could not derive underlying devices for snapshot: " << dm_name;
        return false;
    }

    DmTable table;
    table.Emplace<DmTargetSnapshot>(0, old_targets[0].spec.length, base_device, cow_device,
                                    SnapshotStorageMode::Merge, kSnapshotChunkSize);
    if (!dm.LoadTableAndActivate(dm_name, table)) {
        LOG(ERROR) << "Could not swap device-mapper tables on snapshot device " << dm_name;
        return false;
    }
    LOG(INFO) << "Successfully switched snapshot device to a merge target: " << dm_name;
    return true;
}

enum class TableQuery {
    Table,
    Status,
};

static bool GetSingleTarget(const std::string& dm_name, TableQuery query,
                            DeviceMapper::TargetInfo* target) {
    auto& dm = DeviceMapper::Instance();
    if (dm.GetState(dm_name) == DmDeviceState::INVALID) {
        return false;
    }

    std::vector<DeviceMapper::TargetInfo> targets;
    bool result;
    if (query == TableQuery::Status) {
        result = dm.GetTableStatus(dm_name, &targets);
    } else {
        result = dm.GetTableInfo(dm_name, &targets);
    }
    if (!result) {
        LOG(ERROR) << "Could not query device: " << dm_name;
        return false;
    }
    if (targets.size() != 1) {
        return false;
    }

    *target = std::move(targets[0]);
    return true;
}

bool SnapshotManager::IsSnapshotDevice(const std::string& dm_name, TargetInfo* target) {
    DeviceMapper::TargetInfo snap_target;
    if (!GetSingleTarget(dm_name, TableQuery::Status, &snap_target)) {
        return false;
    }
    auto type = DeviceMapper::GetTargetType(snap_target.spec);
    if (type != "snapshot" && type != "snapshot-merge") {
        return false;
    }
    if (target) {
        *target = std::move(snap_target);
    }
    return true;
}

bool SnapshotManager::QuerySnapshotStatus(const std::string& dm_name, std::string* target_type,
                                          DmTargetSnapshot::Status* status) {
    DeviceMapper::TargetInfo target;
    if (!IsSnapshotDevice(dm_name, &target)) {
        LOG(ERROR) << "Device " << dm_name << " is not a snapshot or snapshot-merge device";
        return false;
    }
    if (!DmTargetSnapshot::ParseStatusText(target.data, status)) {
        LOG(ERROR) << "Could not parse snapshot status text: " << dm_name;
        return false;
    }
    if (target_type) {
        *target_type = DeviceMapper::GetTargetType(target.spec);
    }
    return true;
}

// Note that when a merge fails, we will *always* try again to complete the
// merge each time the device boots. There is no harm in doing so, and if
// the problem was transient, we might manage to get a new outcome.
UpdateState SnapshotManager::ProcessUpdateState(const std::function<bool()>& callback,
                                                const std::function<bool()>& before_cancel) {
    while (true) {
        UpdateState state = CheckMergeState(before_cancel);
        if (state == UpdateState::MergeFailed) {
            AcknowledgeMergeFailure();
        }
        if (state != UpdateState::Merging) {
            // Either there is no merge, or the merge was finished, so no need
            // to keep waiting.
            return state;
        }

        if (callback && !callback()) {
            return state;
        }

        // This wait is not super time sensitive, so we have a relatively
        // low polling frequency.
        std::this_thread::sleep_for(kUpdateStateCheckInterval);
    }
}

UpdateState SnapshotManager::CheckMergeState(const std::function<bool()>& before_cancel) {
    auto lock = LockExclusive();
    if (!lock) {
        return UpdateState::MergeFailed;
    }

    UpdateState state = CheckMergeState(lock.get(), before_cancel);
    if (state == UpdateState::MergeCompleted) {
        // Do this inside the same lock. Failures get acknowledged without the
        // lock, because flock() might have failed.
        AcknowledgeMergeSuccess(lock.get());
    } else if (state == UpdateState::Cancelled) {
        if (!RemoveAllUpdateState(lock.get(), before_cancel)) {
            return ReadSnapshotUpdateStatus(lock.get()).state();
        }
    }
    return state;
}

UpdateState SnapshotManager::CheckMergeState(LockedFile* lock,
                                             const std::function<bool()>& before_cancel) {
    UpdateState state = ReadUpdateState(lock);
    switch (state) {
        case UpdateState::None:
        case UpdateState::MergeCompleted:
            // Harmless races are allowed between two callers of WaitForMerge,
            // so in both of these cases we just propagate the state.
            return state;

        case UpdateState::Merging:
        case UpdateState::MergeNeedsReboot:
        case UpdateState::MergeFailed:
            // We'll poll each snapshot below. Note that for the NeedsReboot
            // case, we always poll once to give cleanup another opportunity to
            // run.
            break;

        case UpdateState::Unverified:
            // This is an edge case. Normally cancelled updates are detected
            // via the merge poll below, but if we never started a merge, we
            // need to also check here.
            if (HandleCancelledUpdate(lock, before_cancel)) {
                return UpdateState::Cancelled;
            }
            return state;

        default:
            return state;
    }

    std::vector<std::string> snapshots;
    if (!ListSnapshots(lock, &snapshots)) {
        return UpdateState::MergeFailed;
    }

    bool cancelled = false;
    bool failed = false;
    bool merging = false;
    bool needs_reboot = false;
    for (const auto& snapshot : snapshots) {
        UpdateState snapshot_state = CheckTargetMergeState(lock, snapshot);
        switch (snapshot_state) {
            case UpdateState::MergeFailed:
                failed = true;
                break;
            case UpdateState::Merging:
                merging = true;
                break;
            case UpdateState::MergeNeedsReboot:
                needs_reboot = true;
                break;
            case UpdateState::MergeCompleted:
                break;
            case UpdateState::Cancelled:
                cancelled = true;
                break;
            default:
                LOG(ERROR) << "Unknown merge status for \"" << snapshot << "\": "
                           << "\"" << snapshot_state << "\"";
                failed = true;
                break;
        }
    }

    if (merging) {
        // Note that we handle "Merging" before we handle anything else. We
        // want to poll until *nothing* is merging if we can, so everything has
        // a chance to get marked as completed or failed.
        return UpdateState::Merging;
    }
    if (failed) {
        // Note: since there are many drop-out cases for failure, we acknowledge
        // it in WaitForMerge rather than here and elsewhere.
        return UpdateState::MergeFailed;
    }
    if (needs_reboot) {
        WriteUpdateState(lock, UpdateState::MergeNeedsReboot);
        return UpdateState::MergeNeedsReboot;
    }
    if (cancelled) {
        // This is an edge case, that we handle as correctly as we sensibly can.
        // The underlying partition has changed behind update_engine, and we've
        // removed the snapshot as a result. The exact state of the update is
        // undefined now, but this can only happen on an unlocked device where
        // partitions can be flashed without wiping userdata.
        return UpdateState::Cancelled;
    }
    return UpdateState::MergeCompleted;
}

UpdateState SnapshotManager::CheckTargetMergeState(LockedFile* lock, const std::string& name) {
    SnapshotStatus snapshot_status;
    if (!ReadSnapshotStatus(lock, name, &snapshot_status)) {
        return UpdateState::MergeFailed;
    }

    std::string dm_name = GetSnapshotDeviceName(name, snapshot_status);

    std::unique_ptr<LpMetadata> current_metadata;

    if (!IsSnapshotDevice(dm_name)) {
        if (!current_metadata) {
            current_metadata = ReadCurrentMetadata();
        }

        if (!current_metadata ||
            GetMetadataPartitionState(*current_metadata, name) != MetadataPartitionState::Updated) {
            DeleteSnapshot(lock, name);
            return UpdateState::Cancelled;
        }

        // During a check, we decided the merge was complete, but we were unable to
        // collapse the device-mapper stack and perform COW cleanup. If we haven't
        // rebooted after this check, the device will still be a snapshot-merge
        // target. If the have rebooted, the device will now be a linear target,
        // and we can try cleanup again.
        if (snapshot_status.state() == SnapshotState::MERGE_COMPLETED) {
            // NB: It's okay if this fails now, we gave cleanup our best effort.
            OnSnapshotMergeComplete(lock, name, snapshot_status);
            return UpdateState::MergeCompleted;
        }

        LOG(ERROR) << "Expected snapshot or snapshot-merge for device: " << dm_name;
        return UpdateState::MergeFailed;
    }

    // This check is expensive so it is only enabled for debugging.
    DCHECK((current_metadata = ReadCurrentMetadata()) &&
           GetMetadataPartitionState(*current_metadata, name) == MetadataPartitionState::Updated);

    std::string target_type;
    DmTargetSnapshot::Status status;
    if (!QuerySnapshotStatus(dm_name, &target_type, &status)) {
        return UpdateState::MergeFailed;
    }
    if (target_type != "snapshot-merge") {
        // We can get here if we failed to rewrite the target type in
        // InitiateMerge(). If we failed to create the target in first-stage
        // init, boot would not succeed.
        LOG(ERROR) << "Snapshot " << name << " has incorrect target type: " << target_type;
        return UpdateState::MergeFailed;
    }

    // These two values are equal when merging is complete.
    if (status.sectors_allocated != status.metadata_sectors) {
        if (snapshot_status.state() == SnapshotState::MERGE_COMPLETED) {
            LOG(ERROR) << "Snapshot " << name << " is merging after being marked merge-complete.";
            return UpdateState::MergeFailed;
        }
        return UpdateState::Merging;
    }

    // Merging is done. First, update the status file to indicate the merge
    // is complete. We do this before calling OnSnapshotMergeComplete, even
    // though this means the write is potentially wasted work (since in the
    // ideal case we'll immediately delete the file).
    //
    // This makes it simpler to reason about the next reboot: no matter what
    // part of cleanup failed, first-stage init won't try to create another
    // snapshot device for this partition.
    snapshot_status.set_state(SnapshotState::MERGE_COMPLETED);
    if (!WriteSnapshotStatus(lock, snapshot_status)) {
        return UpdateState::MergeFailed;
    }
    if (!OnSnapshotMergeComplete(lock, name, snapshot_status)) {
        return UpdateState::MergeNeedsReboot;
    }
    return UpdateState::MergeCompleted;
}

std::string SnapshotManager::GetSnapshotBootIndicatorPath() {
    return metadata_dir_ + "/" + android::base::Basename(kBootIndicatorPath);
}

std::string SnapshotManager::GetRollbackIndicatorPath() {
    return metadata_dir_ + "/rollback-indicator";
}

void SnapshotManager::AcknowledgeMergeSuccess(LockedFile* lock) {
    RemoveAllUpdateState(lock);
}

void SnapshotManager::AcknowledgeMergeFailure() {
    // Log first, so worst case, we always have a record of why the calls below
    // were being made.
    LOG(ERROR) << "Merge could not be completed and will be marked as failed.";

    auto lock = LockExclusive();
    if (!lock) return;

    // Since we released the lock in between WaitForMerge and here, it's
    // possible (1) the merge successfully completed or (2) was already
    // marked as a failure. So make sure to check the state again, and
    // only mark as a failure if appropriate.
    UpdateState state = ReadUpdateState(lock.get());
    if (state != UpdateState::Merging && state != UpdateState::MergeNeedsReboot) {
        return;
    }

    WriteUpdateState(lock.get(), UpdateState::MergeFailed);
}

bool SnapshotManager::OnSnapshotMergeComplete(LockedFile* lock, const std::string& name,
                                              const SnapshotStatus& status) {
    auto dm_name = GetSnapshotDeviceName(name, status);
    if (IsSnapshotDevice(dm_name)) {
        // We are extra-cautious here, to avoid deleting the wrong table.
        std::string target_type;
        DmTargetSnapshot::Status dm_status;
        if (!QuerySnapshotStatus(dm_name, &target_type, &dm_status)) {
            return false;
        }
        if (target_type != "snapshot-merge") {
            LOG(ERROR) << "Unexpected target type " << target_type
                       << " for snapshot device: " << dm_name;
            return false;
        }
        if (dm_status.sectors_allocated != dm_status.metadata_sectors) {
            LOG(ERROR) << "Merge is unexpectedly incomplete for device " << dm_name;
            return false;
        }
        if (!CollapseSnapshotDevice(name, status)) {
            LOG(ERROR) << "Unable to collapse snapshot: " << name;
            return false;
        }
        // Note that collapsing is implicitly an Unmap, so we don't need to
        // unmap the snapshot.
    }

    if (!DeleteSnapshot(lock, name)) {
        LOG(ERROR) << "Could not delete snapshot: " << name;
        return false;
    }
    return true;
}

bool SnapshotManager::CollapseSnapshotDevice(const std::string& name,
                                             const SnapshotStatus& status) {
    auto& dm = DeviceMapper::Instance();
    auto dm_name = GetSnapshotDeviceName(name, status);

    // Verify we have a snapshot-merge device.
    DeviceMapper::TargetInfo target;
    if (!GetSingleTarget(dm_name, TableQuery::Table, &target)) {
        return false;
    }
    if (DeviceMapper::GetTargetType(target.spec) != "snapshot-merge") {
        // This should be impossible, it was checked earlier.
        LOG(ERROR) << "Snapshot device has invalid target type: " << dm_name;
        return false;
    }

    std::string base_device, cow_device;
    if (!DmTargetSnapshot::GetDevicesFromParams(target.data, &base_device, &cow_device)) {
        LOG(ERROR) << "Could not parse snapshot device " << dm_name
                   << " parameters: " << target.data;
        return false;
    }

    uint64_t snapshot_sectors = status.snapshot_size() / kSectorSize;
    if (snapshot_sectors * kSectorSize != status.snapshot_size()) {
        LOG(ERROR) << "Snapshot " << name
                   << " size is not sector aligned: " << status.snapshot_size();
        return false;
    }

    if (dm_name != name) {
        // We've derived the base device, but we actually need to replace the
        // table of the outermost device. Do a quick verification that this
        // device looks like we expect it to.
        std::vector<DeviceMapper::TargetInfo> outer_table;
        if (!dm.GetTableInfo(name, &outer_table)) {
            LOG(ERROR) << "Could not validate outer snapshot table: " << name;
            return false;
        }
        if (outer_table.size() != 2) {
            LOG(ERROR) << "Expected 2 dm-linear targets for table " << name
                       << ", got: " << outer_table.size();
            return false;
        }
        for (const auto& target : outer_table) {
            auto target_type = DeviceMapper::GetTargetType(target.spec);
            if (target_type != "linear") {
                LOG(ERROR) << "Outer snapshot table may only contain linear targets, but " << name
                           << " has target: " << target_type;
                return false;
            }
        }
        if (outer_table[0].spec.length != snapshot_sectors) {
            LOG(ERROR) << "dm-snapshot " << name << " should have " << snapshot_sectors
                       << " sectors, got: " << outer_table[0].spec.length;
            return false;
        }
        uint64_t expected_device_sectors = status.device_size() / kSectorSize;
        uint64_t actual_device_sectors = outer_table[0].spec.length + outer_table[1].spec.length;
        if (expected_device_sectors != actual_device_sectors) {
            LOG(ERROR) << "Outer device " << name << " should have " << expected_device_sectors
                       << " sectors, got: " << actual_device_sectors;
            return false;
        }
    }

    uint32_t slot = SlotNumberForSlotSuffix(device_->GetSlotSuffix());
    // Create a DmTable that is identical to the base device.
    CreateLogicalPartitionParams base_device_params{
            .block_device = device_->GetSuperDevice(slot),
            .metadata_slot = slot,
            .partition_name = name,
            .partition_opener = &device_->GetPartitionOpener(),
    };
    DmTable table;
    if (!CreateDmTable(base_device_params, &table)) {
        LOG(ERROR) << "Could not create a DmTable for partition: " << name;
        return false;
    }

    // Note: we are replacing the *outer* table here, so we do not use dm_name.
    if (!dm.LoadTableAndActivate(name, table)) {
        return false;
    }

    // Attempt to delete the snapshot device if one still exists. Nothing
    // should be depending on the device, and device-mapper should have
    // flushed remaining I/O. We could in theory replace with dm-zero (or
    // re-use the table above), but for now it's better to know why this
    // would fail.
    if (dm_name != name && !dm.DeleteDeviceIfExists(dm_name)) {
        LOG(ERROR) << "Unable to delete snapshot device " << dm_name << ", COW cannot be "
                   << "reclaimed until after reboot.";
        return false;
    }

    // Cleanup the base device as well, since it is no longer used. This does
    // not block cleanup.
    auto base_name = GetBaseDeviceName(name);
    if (!dm.DeleteDeviceIfExists(base_name)) {
        LOG(ERROR) << "Unable to delete base device for snapshot: " << base_name;
    }
    return true;
}

bool SnapshotManager::HandleCancelledUpdate(LockedFile* lock,
                                            const std::function<bool()>& before_cancel) {
    auto slot = GetCurrentSlot();
    if (slot == Slot::Unknown) {
        return false;
    }

    // If all snapshots were reflashed, then cancel the entire update.
    if (AreAllSnapshotsCancelled(lock)) {
        LOG(WARNING) << "Detected re-flashing, cancelling unverified update.";
        return RemoveAllUpdateState(lock, before_cancel);
    }

    // If update has been rolled back, then cancel the entire update.
    // Client (update_engine) is responsible for doing additional cleanup work on its own states
    // when ProcessUpdateState() returns UpdateState::Cancelled.
    auto current_slot = GetCurrentSlot();
    if (current_slot != Slot::Source) {
        LOG(INFO) << "Update state is being processed while booting at " << current_slot
                  << " slot, taking no action.";
        return false;
<<<<<<< HEAD
    }

    // current_slot == Source. Attempt to detect rollbacks.
    if (access(GetRollbackIndicatorPath().c_str(), F_OK) != 0) {
        // This unverified update is not attempted. Take no action.
        PLOG(INFO) << "Rollback indicator not detected. "
                   << "Update state is being processed before reboot, taking no action.";
        return false;
    }

=======
    }

    // current_slot == Source. Attempt to detect rollbacks.
    if (access(GetRollbackIndicatorPath().c_str(), F_OK) != 0) {
        // This unverified update is not attempted. Take no action.
        PLOG(INFO) << "Rollback indicator not detected. "
                   << "Update state is being processed before reboot, taking no action.";
        return false;
    }

>>>>>>> c31ad3f8
    LOG(WARNING) << "Detected rollback, cancelling unverified update.";
    return RemoveAllUpdateState(lock, before_cancel);
}

std::unique_ptr<LpMetadata> SnapshotManager::ReadCurrentMetadata() {
    const auto& opener = device_->GetPartitionOpener();
    uint32_t slot = SlotNumberForSlotSuffix(device_->GetSlotSuffix());
    auto super_device = device_->GetSuperDevice(slot);
    auto metadata = android::fs_mgr::ReadMetadata(opener, super_device, slot);
    if (!metadata) {
        LOG(ERROR) << "Could not read dynamic partition metadata for device: " << super_device;
        return nullptr;
    }
    return metadata;
}

SnapshotManager::MetadataPartitionState SnapshotManager::GetMetadataPartitionState(
        const LpMetadata& metadata, const std::string& name) {
    auto partition = android::fs_mgr::FindPartition(metadata, name);
    if (!partition) return MetadataPartitionState::None;
    if (partition->attributes & LP_PARTITION_ATTR_UPDATED) {
        return MetadataPartitionState::Updated;
    }
    return MetadataPartitionState::Flashed;
}

bool SnapshotManager::AreAllSnapshotsCancelled(LockedFile* lock) {
    std::vector<std::string> snapshots;
    if (!ListSnapshots(lock, &snapshots)) {
        LOG(WARNING) << "Failed to list snapshots to determine whether device has been flashed "
                     << "after applying an update. Assuming no snapshots.";
        // Let HandleCancelledUpdate resets UpdateState.
        return true;
    }

    std::map<std::string, bool> flashing_status;

    if (!GetSnapshotFlashingStatus(lock, snapshots, &flashing_status)) {
        LOG(WARNING) << "Failed to determine whether partitions have been flashed. Not"
                     << "removing update states.";
        return false;
    }

    bool all_snapshots_cancelled = std::all_of(flashing_status.begin(), flashing_status.end(),
                                               [](const auto& pair) { return pair.second; });

    if (all_snapshots_cancelled) {
        LOG(WARNING) << "All partitions are re-flashed after update, removing all update states.";
    }
    return all_snapshots_cancelled;
}

bool SnapshotManager::GetSnapshotFlashingStatus(LockedFile* lock,
                                                const std::vector<std::string>& snapshots,
                                                std::map<std::string, bool>* out) {
    CHECK(lock);

    auto source_slot_suffix = ReadUpdateSourceSlotSuffix();
    if (source_slot_suffix.empty()) {
        return false;
    }
    uint32_t source_slot = SlotNumberForSlotSuffix(source_slot_suffix);
    uint32_t target_slot = (source_slot == 0) ? 1 : 0;

    // Attempt to detect re-flashing on each partition.
    // - If all partitions are re-flashed, we can proceed to cancel the whole update.
    // - If only some of the partitions are re-flashed, snapshots for re-flashed partitions are
    //   deleted. Caller is responsible for merging the rest of the snapshots.
    // - If none of the partitions are re-flashed, caller is responsible for merging the snapshots.
    //
    // Note that we use target slot metadata, since if an OTA has been applied
    // to the target slot, we can detect the UPDATED flag. Any kind of flash
    // operation against dynamic partitions ensures that all copies of the
    // metadata are in sync, so flashing all partitions on the source slot will
    // remove the UPDATED flag on the target slot as well.
    const auto& opener = device_->GetPartitionOpener();
    auto super_device = device_->GetSuperDevice(target_slot);
    auto metadata = android::fs_mgr::ReadMetadata(opener, super_device, target_slot);
    if (!metadata) {
        return false;
    }

    for (const auto& snapshot_name : snapshots) {
        if (GetMetadataPartitionState(*metadata, snapshot_name) ==
            MetadataPartitionState::Updated) {
            out->emplace(snapshot_name, false);
        } else {
            // Delete snapshots for partitions that are re-flashed after the update.
            LOG(WARNING) << "Detected re-flashing of partition " << snapshot_name << ".";
            out->emplace(snapshot_name, true);
        }
    }
    return true;
}

bool SnapshotManager::RemoveAllSnapshots(LockedFile* lock) {
    std::vector<std::string> snapshots;
    if (!ListSnapshots(lock, &snapshots)) {
        LOG(ERROR) << "Could not list snapshots";
        return false;
    }

    std::map<std::string, bool> flashing_status;
    if (!GetSnapshotFlashingStatus(lock, snapshots, &flashing_status)) {
        LOG(WARNING) << "Failed to get flashing status";
    }

    auto current_slot = GetCurrentSlot();
    bool ok = true;
    bool has_mapped_cow_images = false;
    for (const auto& name : snapshots) {
        // If booting off source slot, it is okay to unmap and delete all the snapshots.
        // If boot indicator is missing, update state is None or Initiated, so
        //   it is also okay to unmap and delete all the snapshots.
        // If booting off target slot,
        //  - should not unmap because:
        //    - In Android mode, snapshots are not mapped, but
        //      filesystems are mounting off dm-linear targets directly.
        //    - In recovery mode, assume nothing is mapped, so it is optional to unmap.
        //  - If partition is flashed or unknown, it is okay to delete snapshots.
        //    Otherwise (UPDATED flag), only delete snapshots if they are not mapped
        //    as dm-snapshot (for example, after merge completes).
        bool should_unmap = current_slot != Slot::Target;
        bool should_delete = ShouldDeleteSnapshot(lock, flashing_status, current_slot, name);

        bool partition_ok = true;
        if (should_unmap && !UnmapPartitionWithSnapshot(lock, name)) {
            partition_ok = false;
        }
        if (partition_ok && should_delete && !DeleteSnapshot(lock, name)) {
            partition_ok = false;
        }

        if (!partition_ok) {
            // Remember whether or not we were able to unmap the cow image.
            auto cow_image_device = GetCowImageDeviceName(name);
            has_mapped_cow_images |=
                    (EnsureImageManager() && images_->IsImageMapped(cow_image_device));

            ok = false;
        }
    }

    if (ok || !has_mapped_cow_images) {
        // Delete any image artifacts as a precaution, in case an update is
        // being cancelled due to some corrupted state in an lp_metadata file.
        // Note that we do not do this if some cow images are still mapped,
        // since we must not remove backing storage if it's in use.
        if (!EnsureImageManager() || !images_->RemoveAllImages()) {
            LOG(ERROR) << "Could not remove all snapshot artifacts";
            return false;
        }
    }
    return ok;
}

// See comments in RemoveAllSnapshots().
bool SnapshotManager::ShouldDeleteSnapshot(LockedFile* lock,
                                           const std::map<std::string, bool>& flashing_status,
                                           Slot current_slot, const std::string& name) {
    if (current_slot != Slot::Target) {
        return true;
    }
    auto it = flashing_status.find(name);
    if (it == flashing_status.end()) {
        LOG(WARNING) << "Can't determine flashing status for " << name;
        return true;
    }
    if (it->second) {
        // partition flashed, okay to delete obsolete snapshots
        return true;
    }
    // partition updated, only delete if not dm-snapshot
    SnapshotStatus status;
    if (!ReadSnapshotStatus(lock, name, &status)) {
        LOG(WARNING) << "Unable to read snapshot status for " << name
                     << ", guessing snapshot device name";
        auto extra_name = GetSnapshotExtraDeviceName(name);
        return !IsSnapshotDevice(name) && !IsSnapshotDevice(extra_name);
    }
    auto dm_name = GetSnapshotDeviceName(name, status);
    return !IsSnapshotDevice(dm_name);
}

UpdateState SnapshotManager::GetUpdateState(double* progress) {
    // If we've never started an update, the state file won't exist.
    auto state_file = GetStateFilePath();
    if (access(state_file.c_str(), F_OK) != 0 && errno == ENOENT) {
        return UpdateState::None;
    }

    auto lock = LockShared();
    if (!lock) {
        return UpdateState::None;
    }

    SnapshotUpdateStatus update_status = ReadSnapshotUpdateStatus(lock.get());
    auto state = update_status.state();
    if (progress == nullptr) {
        return state;
    }

    if (state == UpdateState::MergeCompleted) {
        *progress = 100.0;
        return state;
    }

    *progress = 0.0;
    if (state != UpdateState::Merging) {
        return state;
    }

    // Sum all the snapshot states as if the system consists of a single huge
    // snapshots device, then compute the merge completion percentage of that
    // device.
    std::vector<std::string> snapshots;
    if (!ListSnapshots(lock.get(), &snapshots)) {
        LOG(ERROR) << "Could not list snapshots";
        return state;
    }

    DmTargetSnapshot::Status fake_snapshots_status = {};
    for (const auto& snapshot : snapshots) {
        DmTargetSnapshot::Status current_status;

        if (!QuerySnapshotStatus(snapshot, nullptr, &current_status)) continue;

        fake_snapshots_status.sectors_allocated += current_status.sectors_allocated;
        fake_snapshots_status.total_sectors += current_status.total_sectors;
        fake_snapshots_status.metadata_sectors += current_status.metadata_sectors;
    }

    *progress = DmTargetSnapshot::MergePercent(fake_snapshots_status,
                                               update_status.sectors_allocated());

    return state;
}

bool SnapshotManager::ListSnapshots(LockedFile* lock, std::vector<std::string>* snapshots) {
    CHECK(lock);

    auto dir_path = metadata_dir_ + "/snapshots"s;
    std::unique_ptr<DIR, decltype(&closedir)> dir(opendir(dir_path.c_str()), closedir);
    if (!dir) {
        PLOG(ERROR) << "opendir failed: " << dir_path;
        return false;
    }

    struct dirent* dp;
    while ((dp = readdir(dir.get())) != nullptr) {
        if (dp->d_type != DT_REG) continue;
        snapshots->emplace_back(dp->d_name);
    }
    return true;
}

bool SnapshotManager::IsSnapshotManagerNeeded() {
    return access(kBootIndicatorPath, F_OK) == 0;
}

bool SnapshotManager::NeedSnapshotsInFirstStageMount() {
    // If we fail to read, we'll wind up using CreateLogicalPartitions, which
    // will create devices that look like the old slot, except with extra
    // content at the end of each device. This will confuse dm-verity, and
    // ultimately we'll fail to boot. Why not make it a fatal error and have
    // the reason be clearer? Because the indicator file still exists, and
    // if this was FATAL, reverting to the old slot would be broken.
    auto slot = GetCurrentSlot();

    if (slot != Slot::Target) {
        if (slot == Slot::Source) {
            // Device is rebooting into the original slot, so mark this as a
            // rollback.
            auto path = GetRollbackIndicatorPath();
            if (!android::base::WriteStringToFile("1", path)) {
                PLOG(ERROR) << "Unable to write rollback indicator: " << path;
            } else {
                LOG(INFO) << "Rollback detected, writing rollback indicator to " << path;
            }
        }
        LOG(INFO) << "Not booting from new slot. Will not mount snapshots.";
        return false;
    }

    // If we can't read the update state, it's unlikely anything else will
    // succeed, so this is a fatal error. We'll eventually exhaust boot
    // attempts and revert to the old slot.
    auto lock = LockShared();
    if (!lock) {
        LOG(FATAL) << "Could not read update state to determine snapshot status";
        return false;
    }
    switch (ReadUpdateState(lock.get())) {
        case UpdateState::Unverified:
        case UpdateState::Merging:
        case UpdateState::MergeFailed:
            return true;
        default:
            return false;
    }
}

bool SnapshotManager::CreateLogicalAndSnapshotPartitions(
        const std::string& super_device, const std::chrono::milliseconds& timeout_ms) {
    LOG(INFO) << "Creating logical partitions with snapshots as needed";

    auto lock = LockExclusive();
    if (!lock) return false;

    const auto& opener = device_->GetPartitionOpener();
    uint32_t slot = SlotNumberForSlotSuffix(device_->GetSlotSuffix());
    auto metadata = android::fs_mgr::ReadMetadata(opener, super_device, slot);
    if (!metadata) {
        LOG(ERROR) << "Could not read dynamic partition metadata for device: " << super_device;
        return false;
    }

    for (const auto& partition : metadata->partitions) {
        if (GetPartitionGroupName(metadata->groups[partition.group_index]) == kCowGroupName) {
            LOG(INFO) << "Skip mapping partition " << GetPartitionName(partition) << " in group "
                      << kCowGroupName;
            continue;
        }

        CreateLogicalPartitionParams params = {
                .block_device = super_device,
                .metadata = metadata.get(),
                .partition = &partition,
                .partition_opener = &opener,
                .timeout_ms = timeout_ms,
        };
        std::string ignore_path;
        if (!MapPartitionWithSnapshot(lock.get(), std::move(params), &ignore_path)) {
            return false;
        }
    }

    LOG(INFO) << "Created logical partitions with snapshot.";
    return true;
}

static std::chrono::milliseconds GetRemainingTime(
        const std::chrono::milliseconds& timeout,
        const std::chrono::time_point<std::chrono::steady_clock>& begin) {
    // If no timeout is specified, execute all commands without specifying any timeout.
    if (timeout.count() == 0) return std::chrono::milliseconds(0);
    auto passed_time = std::chrono::steady_clock::now() - begin;
    auto remaining_time = timeout - duration_cast<std::chrono::milliseconds>(passed_time);
    if (remaining_time.count() <= 0) {
        LOG(ERROR) << "MapPartitionWithSnapshot has reached timeout " << timeout.count() << "ms ("
                   << remaining_time.count() << "ms remaining)";
        // Return min() instead of remaining_time here because 0 is treated as a special value for
        // no timeout, where the rest of the commands will still be executed.
        return std::chrono::milliseconds::min();
    }
    return remaining_time;
}

bool SnapshotManager::MapPartitionWithSnapshot(LockedFile* lock,
                                               CreateLogicalPartitionParams params,
                                               std::string* path) {
    auto begin = std::chrono::steady_clock::now();

    CHECK(lock);
    path->clear();

    if (params.GetPartitionName() != params.GetDeviceName()) {
        LOG(ERROR) << "Mapping snapshot with a different name is unsupported: partition_name = "
                   << params.GetPartitionName() << ", device_name = " << params.GetDeviceName();
        return false;
    }

    // Fill out fields in CreateLogicalPartitionParams so that we have more information (e.g. by
    // reading super partition metadata).
    CreateLogicalPartitionParams::OwnedData params_owned_data;
    if (!params.InitDefaults(&params_owned_data)) {
        return false;
    }

    if (!params.partition->num_extents) {
        LOG(INFO) << "Skipping zero-length logical partition: " << params.GetPartitionName();
        return true;  // leave path empty to indicate that nothing is mapped.
    }

    // Determine if there is a live snapshot for the SnapshotStatus of the partition; i.e. if the
    // partition still has a snapshot that needs to be mapped.  If no live snapshot or merge
    // completed, live_snapshot_status is set to nullopt.
    std::optional<SnapshotStatus> live_snapshot_status;
    do {
        if (!(params.partition->attributes & LP_PARTITION_ATTR_UPDATED)) {
            LOG(INFO) << "Detected re-flashing of partition, will skip snapshot: "
                      << params.GetPartitionName();
            break;
        }
        auto file_path = GetSnapshotStatusFilePath(params.GetPartitionName());
        if (access(file_path.c_str(), F_OK) != 0) {
            if (errno != ENOENT) {
                PLOG(INFO) << "Can't map snapshot for " << params.GetPartitionName()
                           << ": Can't access " << file_path;
                return false;
            }
            break;
        }
        live_snapshot_status = std::make_optional<SnapshotStatus>();
        if (!ReadSnapshotStatus(lock, params.GetPartitionName(), &*live_snapshot_status)) {
            return false;
        }
        // No live snapshot if merge is completed.
        if (live_snapshot_status->state() == SnapshotState::MERGE_COMPLETED) {
            live_snapshot_status.reset();
        }

        if (live_snapshot_status->state() == SnapshotState::NONE ||
            live_snapshot_status->cow_partition_size() + live_snapshot_status->cow_file_size() ==
                    0) {
            LOG(WARNING) << "Snapshot status for " << params.GetPartitionName()
                         << " is invalid, ignoring: state = "
                         << SnapshotState_Name(live_snapshot_status->state())
                         << ", cow_partition_size = " << live_snapshot_status->cow_partition_size()
                         << ", cow_file_size = " << live_snapshot_status->cow_file_size();
            live_snapshot_status.reset();
        }
    } while (0);

    if (live_snapshot_status.has_value()) {
        // dm-snapshot requires the base device to be writable.
        params.force_writable = true;
        // Map the base device with a different name to avoid collision.
        params.device_name = GetBaseDeviceName(params.GetPartitionName());
    }

    AutoDeviceList created_devices;

    // Create the base device for the snapshot, or if there is no snapshot, the
    // device itself. This device consists of the real blocks in the super
    // partition that this logical partition occupies.
    auto& dm = DeviceMapper::Instance();
    std::string base_path;
    if (!CreateLogicalPartition(params, &base_path)) {
        LOG(ERROR) << "Could not create logical partition " << params.GetPartitionName()
                   << " as device " << params.GetDeviceName();
        return false;
    }
    created_devices.EmplaceBack<AutoUnmapDevice>(&dm, params.GetDeviceName());

    if (!live_snapshot_status.has_value()) {
        *path = base_path;
        created_devices.Release();
        return true;
    }

    // We don't have ueventd in first-stage init, so use device major:minor
    // strings instead.
    std::string base_device;
    if (!dm.GetDeviceString(params.GetDeviceName(), &base_device)) {
        LOG(ERROR) << "Could not determine major/minor for: " << params.GetDeviceName();
        return false;
    }

    auto remaining_time = GetRemainingTime(params.timeout_ms, begin);
    if (remaining_time.count() < 0) return false;

    std::string cow_name;
    CreateLogicalPartitionParams cow_params = params;
    cow_params.timeout_ms = remaining_time;
    if (!MapCowDevices(lock, cow_params, *live_snapshot_status, &created_devices, &cow_name)) {
        return false;
    }
    std::string cow_device;
    if (!dm.GetDeviceString(cow_name, &cow_device)) {
        LOG(ERROR) << "Could not determine major/minor for: " << cow_name;
        return false;
    }

    remaining_time = GetRemainingTime(params.timeout_ms, begin);
    if (remaining_time.count() < 0) return false;

    if (!MapSnapshot(lock, params.GetPartitionName(), base_device, cow_device, remaining_time,
                     path)) {
        LOG(ERROR) << "Could not map snapshot for partition: " << params.GetPartitionName();
        return false;
    }
    // No need to add params.GetPartitionName() to created_devices since it is immediately released.

    created_devices.Release();

    LOG(INFO) << "Mapped " << params.GetPartitionName() << " as snapshot device at " << *path;

    return true;
}

bool SnapshotManager::UnmapPartitionWithSnapshot(LockedFile* lock,
                                                 const std::string& target_partition_name) {
    CHECK(lock);

    if (!UnmapSnapshot(lock, target_partition_name)) {
        return false;
    }

    if (!UnmapCowDevices(lock, target_partition_name)) {
        return false;
    }

    auto& dm = DeviceMapper::Instance();
    std::string base_name = GetBaseDeviceName(target_partition_name);
    if (!dm.DeleteDeviceIfExists(base_name)) {
        LOG(ERROR) << "Cannot delete base device: " << base_name;
        return false;
    }

    LOG(INFO) << "Successfully unmapped snapshot " << target_partition_name;

    return true;
}

bool SnapshotManager::MapCowDevices(LockedFile* lock, const CreateLogicalPartitionParams& params,
                                    const SnapshotStatus& snapshot_status,
                                    AutoDeviceList* created_devices, std::string* cow_name) {
    CHECK(lock);
    CHECK(snapshot_status.cow_partition_size() + snapshot_status.cow_file_size() > 0);
    auto begin = std::chrono::steady_clock::now();

    std::string partition_name = params.GetPartitionName();
    std::string cow_image_name = GetCowImageDeviceName(partition_name);
    *cow_name = GetCowName(partition_name);

    auto& dm = DeviceMapper::Instance();

    // Map COW image if necessary.
    if (snapshot_status.cow_file_size() > 0) {
        if (!EnsureImageManager()) return false;
        auto remaining_time = GetRemainingTime(params.timeout_ms, begin);
        if (remaining_time.count() < 0) return false;

        if (!MapCowImage(partition_name, remaining_time).has_value()) {
            LOG(ERROR) << "Could not map cow image for partition: " << partition_name;
            return false;
        }
        created_devices->EmplaceBack<AutoUnmapImage>(images_.get(), cow_image_name);

        // If no COW partition exists, just return the image alone.
        if (snapshot_status.cow_partition_size() == 0) {
            *cow_name = std::move(cow_image_name);
            LOG(INFO) << "Mapped COW image for " << partition_name << " at " << *cow_name;
            return true;
        }
    }

    auto remaining_time = GetRemainingTime(params.timeout_ms, begin);
    if (remaining_time.count() < 0) return false;

    CHECK(snapshot_status.cow_partition_size() > 0);

    // Create the DmTable for the COW device. It is the DmTable of the COW partition plus
    // COW image device as the last extent.
    CreateLogicalPartitionParams cow_partition_params = params;
    cow_partition_params.partition = nullptr;
    cow_partition_params.partition_name = *cow_name;
    cow_partition_params.device_name.clear();
    DmTable table;
    if (!CreateDmTable(cow_partition_params, &table)) {
        return false;
    }
    // If the COW image exists, append it as the last extent.
    if (snapshot_status.cow_file_size() > 0) {
        std::string cow_image_device;
        if (!dm.GetDeviceString(cow_image_name, &cow_image_device)) {
            LOG(ERROR) << "Cannot determine major/minor for: " << cow_image_name;
            return false;
        }
        auto cow_partition_sectors = snapshot_status.cow_partition_size() / kSectorSize;
        auto cow_image_sectors = snapshot_status.cow_file_size() / kSectorSize;
        table.Emplace<DmTargetLinear>(cow_partition_sectors, cow_image_sectors, cow_image_device,
                                      0);
    }

    // We have created the DmTable now. Map it.
    std::string cow_path;
    if (!dm.CreateDevice(*cow_name, table, &cow_path, remaining_time)) {
        LOG(ERROR) << "Could not create COW device: " << *cow_name;
        return false;
    }
    created_devices->EmplaceBack<AutoUnmapDevice>(&dm, *cow_name);
    LOG(INFO) << "Mapped COW device for " << params.GetPartitionName() << " at " << cow_path;
    return true;
}

bool SnapshotManager::UnmapCowDevices(LockedFile* lock, const std::string& name) {
    CHECK(lock);
    if (!EnsureImageManager()) return false;

    auto& dm = DeviceMapper::Instance();
    auto cow_name = GetCowName(name);
    if (!dm.DeleteDeviceIfExists(cow_name)) {
        LOG(ERROR) << "Cannot unmap " << cow_name;
        return false;
    }

    std::string cow_image_name = GetCowImageDeviceName(name);
    if (!images_->UnmapImageIfExists(cow_image_name)) {
        LOG(ERROR) << "Cannot unmap image " << cow_image_name;
        return false;
    }
    return true;
}

auto SnapshotManager::OpenFile(const std::string& file, int lock_flags)
        -> std::unique_ptr<LockedFile> {
    unique_fd fd(open(file.c_str(), O_RDONLY | O_CLOEXEC | O_NOFOLLOW));
    if (fd < 0) {
        PLOG(ERROR) << "Open failed: " << file;
        return nullptr;
    }
    if (lock_flags != 0 && flock(fd, lock_flags) < 0) {
        PLOG(ERROR) << "Acquire flock failed: " << file;
        return nullptr;
    }
    // For simplicity, we want to CHECK that lock_mode == LOCK_EX, in some
    // calls, so strip extra flags.
    int lock_mode = lock_flags & (LOCK_EX | LOCK_SH);
    return std::make_unique<LockedFile>(file, std::move(fd), lock_mode);
}

SnapshotManager::LockedFile::~LockedFile() {
    if (flock(fd_, LOCK_UN) < 0) {
        PLOG(ERROR) << "Failed to unlock file: " << path_;
    }
}

std::string SnapshotManager::GetStateFilePath() const {
    return metadata_dir_ + "/state"s;
}

std::string SnapshotManager::GetMergeStateFilePath() const {
    return metadata_dir_ + "/merge_state"s;
}

std::string SnapshotManager::GetLockPath() const {
    return metadata_dir_;
}

std::unique_ptr<SnapshotManager::LockedFile> SnapshotManager::OpenLock(int lock_flags) {
    auto lock_file = GetLockPath();
    return OpenFile(lock_file, lock_flags);
}

std::unique_ptr<SnapshotManager::LockedFile> SnapshotManager::LockShared() {
    return OpenLock(LOCK_SH);
}

std::unique_ptr<SnapshotManager::LockedFile> SnapshotManager::LockExclusive() {
    return OpenLock(LOCK_EX);
}

static UpdateState UpdateStateFromString(const std::string& contents) {
    if (contents.empty() || contents == "none") {
        return UpdateState::None;
    } else if (contents == "initiated") {
        return UpdateState::Initiated;
    } else if (contents == "unverified") {
        return UpdateState::Unverified;
    } else if (contents == "merging") {
        return UpdateState::Merging;
    } else if (contents == "merge-completed") {
        return UpdateState::MergeCompleted;
    } else if (contents == "merge-needs-reboot") {
        return UpdateState::MergeNeedsReboot;
    } else if (contents == "merge-failed") {
        return UpdateState::MergeFailed;
    } else if (contents == "cancelled") {
        return UpdateState::Cancelled;
    } else {
        LOG(ERROR) << "Unknown merge state in update state file: \"" << contents << "\"";
        return UpdateState::None;
    }
}

std::ostream& operator<<(std::ostream& os, UpdateState state) {
    switch (state) {
        case UpdateState::None:
            return os << "none";
        case UpdateState::Initiated:
            return os << "initiated";
        case UpdateState::Unverified:
            return os << "unverified";
        case UpdateState::Merging:
            return os << "merging";
        case UpdateState::MergeCompleted:
            return os << "merge-completed";
        case UpdateState::MergeNeedsReboot:
            return os << "merge-needs-reboot";
        case UpdateState::MergeFailed:
            return os << "merge-failed";
        case UpdateState::Cancelled:
            return os << "cancelled";
        default:
            LOG(ERROR) << "Unknown update state: " << static_cast<uint32_t>(state);
            return os;
    }
}

UpdateState SnapshotManager::ReadUpdateState(LockedFile* lock) {
    SnapshotUpdateStatus status = ReadSnapshotUpdateStatus(lock);
    return status.state();
}

SnapshotUpdateStatus SnapshotManager::ReadSnapshotUpdateStatus(LockedFile* lock) {
    CHECK(lock);

    SnapshotUpdateStatus status = {};
    std::string contents;
    if (!android::base::ReadFileToString(GetStateFilePath(), &contents)) {
        PLOG(ERROR) << "Read state file failed";
        status.set_state(UpdateState::None);
        return status;
    }

    if (!status.ParseFromString(contents)) {
        LOG(WARNING) << "Unable to parse state file as SnapshotUpdateStatus, using the old format";

        // Try to rollback to legacy file to support devices that are
        // currently using the old file format.
        // TODO(b/147409432)
        status.set_state(UpdateStateFromString(contents));
    }

    return status;
}

bool SnapshotManager::WriteUpdateState(LockedFile* lock, UpdateState state) {
    SnapshotUpdateStatus status = {};
    status.set_state(state);
    return WriteSnapshotUpdateStatus(lock, status);
}

bool SnapshotManager::WriteSnapshotUpdateStatus(LockedFile* lock,
                                                const SnapshotUpdateStatus& status) {
    CHECK(lock);
    CHECK(lock->lock_mode() == LOCK_EX);

    std::string contents;
    if (!status.SerializeToString(&contents)) {
        LOG(ERROR) << "Unable to serialize SnapshotUpdateStatus.";
        return false;
    }

#ifdef LIBSNAPSHOT_USE_HAL
    auto merge_status = MergeStatus::UNKNOWN;
    switch (status.state()) {
        // The needs-reboot and completed cases imply that /data and /metadata
        // can be safely wiped, so we don't report a merge status.
        case UpdateState::None:
        case UpdateState::MergeNeedsReboot:
        case UpdateState::MergeCompleted:
        case UpdateState::Initiated:
            merge_status = MergeStatus::NONE;
            break;
        case UpdateState::Unverified:
            merge_status = MergeStatus::SNAPSHOTTED;
            break;
        case UpdateState::Merging:
        case UpdateState::MergeFailed:
            merge_status = MergeStatus::MERGING;
            break;
        default:
            // Note that Cancelled flows to here - it is never written, since
            // it only communicates a transient state to the caller.
            LOG(ERROR) << "Unexpected update status: " << status.state();
            break;
    }

    bool set_before_write =
            merge_status == MergeStatus::SNAPSHOTTED || merge_status == MergeStatus::MERGING;
    if (set_before_write && !device_->SetBootControlMergeStatus(merge_status)) {
        return false;
    }
#endif

    if (!WriteStringToFileAtomic(contents, GetStateFilePath())) {
        PLOG(ERROR) << "Could not write to state file";
        return false;
    }

#ifdef LIBSNAPSHOT_USE_HAL
    if (!set_before_write && !device_->SetBootControlMergeStatus(merge_status)) {
        return false;
    }
#endif
    return true;
}

std::string SnapshotManager::GetSnapshotStatusFilePath(const std::string& name) {
    auto file = metadata_dir_ + "/snapshots/"s + name;
    return file;
}

bool SnapshotManager::ReadSnapshotStatus(LockedFile* lock, const std::string& name,
                                         SnapshotStatus* status) {
    CHECK(lock);
    auto path = GetSnapshotStatusFilePath(name);

    unique_fd fd(open(path.c_str(), O_RDONLY | O_CLOEXEC | O_NOFOLLOW));
    if (fd < 0) {
        PLOG(ERROR) << "Open failed: " << path;
        return false;
    }

    if (!status->ParseFromFileDescriptor(fd.get())) {
        PLOG(ERROR) << "Unable to parse " << path << " as SnapshotStatus";
        return false;
    }

    if (status->name() != name) {
        LOG(WARNING) << "Found snapshot status named " << status->name() << " in " << path;
        status->set_name(name);
    }

    return true;
}

bool SnapshotManager::WriteSnapshotStatus(LockedFile* lock, const SnapshotStatus& status) {
    // The caller must take an exclusive lock to modify snapshots.
    CHECK(lock);
    CHECK(lock->lock_mode() == LOCK_EX);
    CHECK(!status.name().empty());

    auto path = GetSnapshotStatusFilePath(status.name());

    std::string content;
    if (!status.SerializeToString(&content)) {
        LOG(ERROR) << "Unable to serialize SnapshotStatus for " << status.name();
        return false;
    }

    if (!WriteStringToFileAtomic(content, path)) {
        PLOG(ERROR) << "Unable to write SnapshotStatus to " << path;
        return false;
    }

    return true;
}

std::string SnapshotManager::GetSnapshotDeviceName(const std::string& snapshot_name,
                                                   const SnapshotStatus& status) {
    if (status.device_size() != status.snapshot_size()) {
        return GetSnapshotExtraDeviceName(snapshot_name);
    }
    return snapshot_name;
}

bool SnapshotManager::EnsureImageManager() {
    if (images_) return true;

    // For now, use a preset timeout.
    images_ = android::fiemap::IImageManager::Open(gsid_dir_, 15000ms);
    if (!images_) {
        LOG(ERROR) << "Could not open ImageManager";
        return false;
    }
    return true;
}

bool SnapshotManager::ForceLocalImageManager() {
    images_ = android::fiemap::ImageManager::Open(gsid_dir_);
    if (!images_) {
        LOG(ERROR) << "Could not open ImageManager";
        return false;
    }
    has_local_image_manager_ = true;
    return true;
}

static void UnmapAndDeleteCowPartition(MetadataBuilder* current_metadata) {
    auto& dm = DeviceMapper::Instance();
    std::vector<std::string> to_delete;
    for (auto* existing_cow_partition : current_metadata->ListPartitionsInGroup(kCowGroupName)) {
        if (!dm.DeleteDeviceIfExists(existing_cow_partition->name())) {
            LOG(WARNING) << existing_cow_partition->name()
                         << " cannot be unmapped and its space cannot be reclaimed";
            continue;
        }
        to_delete.push_back(existing_cow_partition->name());
    }
    for (const auto& name : to_delete) {
        current_metadata->RemovePartition(name);
    }
}

static Return AddRequiredSpace(Return orig,
                               const std::map<std::string, SnapshotStatus>& all_snapshot_status) {
    if (orig.error_code() != Return::ErrorCode::NO_SPACE) {
        return orig;
    }
    uint64_t sum = 0;
    for (auto&& [name, status] : all_snapshot_status) {
        sum += status.cow_file_size();
    }
    return Return::NoSpace(sum);
}

Return SnapshotManager::CreateUpdateSnapshots(const DeltaArchiveManifest& manifest) {
    auto lock = LockExclusive();
    if (!lock) return Return::Error();

    // TODO(b/134949511): remove this check. Right now, with overlayfs mounted, the scratch
    // partition takes up a big chunk of space in super, causing COW images to be created on
    // retrofit Virtual A/B devices.
    if (device_->IsOverlayfsSetup()) {
        LOG(ERROR) << "Cannot create update snapshots with overlayfs setup. Run `adb enable-verity`"
                   << ", reboot, then try again.";
        return Return::Error();
    }

    const auto& opener = device_->GetPartitionOpener();
    auto current_suffix = device_->GetSlotSuffix();
    uint32_t current_slot = SlotNumberForSlotSuffix(current_suffix);
    auto target_suffix = device_->GetOtherSlotSuffix();
    uint32_t target_slot = SlotNumberForSlotSuffix(target_suffix);
    auto current_super = device_->GetSuperDevice(current_slot);

    auto current_metadata = MetadataBuilder::New(opener, current_super, current_slot);
    if (current_metadata == nullptr) {
        LOG(ERROR) << "Cannot create metadata builder.";
        return Return::Error();
    }

    auto target_metadata =
            MetadataBuilder::NewForUpdate(opener, current_super, current_slot, target_slot);
    if (target_metadata == nullptr) {
        LOG(ERROR) << "Cannot create target metadata builder.";
        return Return::Error();
    }

    // Delete partitions with target suffix in |current_metadata|. Otherwise,
    // partition_cow_creator recognizes these left-over partitions as used space.
    for (const auto& group_name : current_metadata->ListGroups()) {
        if (android::base::EndsWith(group_name, target_suffix)) {
            current_metadata->RemoveGroupAndPartitions(group_name);
        }
    }

    SnapshotMetadataUpdater metadata_updater(target_metadata.get(), target_slot, manifest);
    if (!metadata_updater.Update()) {
        LOG(ERROR) << "Cannot calculate new metadata.";
        return Return::Error();
    }

    // Delete previous COW partitions in current_metadata so that PartitionCowCreator marks those as
    // free regions.
    UnmapAndDeleteCowPartition(current_metadata.get());

    // Check that all these metadata is not retrofit dynamic partitions. Snapshots on
    // devices with retrofit dynamic partitions does not make sense.
    // This ensures that current_metadata->GetFreeRegions() uses the same device
    // indices as target_metadata (i.e. 0 -> "super").
    // This is also assumed in MapCowDevices() call below.
    CHECK(current_metadata->GetBlockDevicePartitionName(0) == LP_METADATA_DEFAULT_PARTITION_NAME &&
          target_metadata->GetBlockDevicePartitionName(0) == LP_METADATA_DEFAULT_PARTITION_NAME);

    std::map<std::string, SnapshotStatus> all_snapshot_status;

    // In case of error, automatically delete devices that are created along the way.
    // Note that "lock" is destroyed after "created_devices", so it is safe to use |lock| for
    // these devices.
    AutoDeviceList created_devices;

    PartitionCowCreator cow_creator{
            .target_metadata = target_metadata.get(),
            .target_suffix = target_suffix,
            .target_partition = nullptr,
            .current_metadata = current_metadata.get(),
            .current_suffix = current_suffix,
            .operations = nullptr,
            .extra_extents = {},
    };

    auto ret = CreateUpdateSnapshotsInternal(lock.get(), manifest, &cow_creator, &created_devices,
                                             &all_snapshot_status);
    if (!ret.is_ok()) return ret;

    auto exported_target_metadata = target_metadata->Export();
    if (exported_target_metadata == nullptr) {
        LOG(ERROR) << "Cannot export target metadata";
        return Return::Error();
    }

    ret = InitializeUpdateSnapshots(lock.get(), target_metadata.get(),
                                    exported_target_metadata.get(), target_suffix,
                                    all_snapshot_status);
    if (!ret.is_ok()) return ret;

    if (!UpdatePartitionTable(opener, device_->GetSuperDevice(target_slot),
                              *exported_target_metadata, target_slot)) {
        LOG(ERROR) << "Cannot write target metadata";
        return Return::Error();
    }

    created_devices.Release();
    LOG(INFO) << "Successfully created all snapshots for target slot " << target_suffix;

    return Return::Ok();
}

Return SnapshotManager::CreateUpdateSnapshotsInternal(
        LockedFile* lock, const DeltaArchiveManifest& manifest, PartitionCowCreator* cow_creator,
        AutoDeviceList* created_devices,
        std::map<std::string, SnapshotStatus>* all_snapshot_status) {
    CHECK(lock);

    auto* target_metadata = cow_creator->target_metadata;
    const auto& target_suffix = cow_creator->target_suffix;

    if (!target_metadata->AddGroup(kCowGroupName, 0)) {
        LOG(ERROR) << "Cannot add group " << kCowGroupName;
        return Return::Error();
    }

    std::map<std::string, const RepeatedPtrField<InstallOperation>*> install_operation_map;
    std::map<std::string, std::vector<Extent>> extra_extents_map;
    for (const auto& partition_update : manifest.partitions()) {
        auto suffixed_name = partition_update.partition_name() + target_suffix;
        auto&& [it, inserted] =
                install_operation_map.emplace(suffixed_name, &partition_update.operations());
        if (!inserted) {
            LOG(ERROR) << "Duplicated partition " << partition_update.partition_name()
                       << " in update manifest.";
            return Return::Error();
        }

        auto& extra_extents = extra_extents_map[suffixed_name];
        if (partition_update.has_hash_tree_extent()) {
            extra_extents.push_back(partition_update.hash_tree_extent());
        }
        if (partition_update.has_fec_extent()) {
            extra_extents.push_back(partition_update.fec_extent());
        }
    }

    for (auto* target_partition : ListPartitionsWithSuffix(target_metadata, target_suffix)) {
        cow_creator->target_partition = target_partition;
        cow_creator->operations = nullptr;
        auto operations_it = install_operation_map.find(target_partition->name());
        if (operations_it != install_operation_map.end()) {
            cow_creator->operations = operations_it->second;
        }

        cow_creator->extra_extents.clear();
        auto extra_extents_it = extra_extents_map.find(target_partition->name());
        if (extra_extents_it != extra_extents_map.end()) {
            cow_creator->extra_extents = std::move(extra_extents_it->second);
        }

        // Compute the device sizes for the partition.
        auto cow_creator_ret = cow_creator->Run();
        if (!cow_creator_ret.has_value()) {
            return Return::Error();
        }

        LOG(INFO) << "For partition " << target_partition->name()
                  << ", device size = " << cow_creator_ret->snapshot_status.device_size()
                  << ", snapshot size = " << cow_creator_ret->snapshot_status.snapshot_size()
                  << ", cow partition size = "
                  << cow_creator_ret->snapshot_status.cow_partition_size()
                  << ", cow file size = " << cow_creator_ret->snapshot_status.cow_file_size();

        // Delete any existing snapshot before re-creating one.
        if (!DeleteSnapshot(lock, target_partition->name())) {
            LOG(ERROR) << "Cannot delete existing snapshot before creating a new one for partition "
                       << target_partition->name();
            return Return::Error();
        }

        // It is possible that the whole partition uses free space in super, and snapshot / COW
        // would not be needed. In this case, skip the partition.
        bool needs_snapshot = cow_creator_ret->snapshot_status.snapshot_size() > 0;
        bool needs_cow = (cow_creator_ret->snapshot_status.cow_partition_size() +
                          cow_creator_ret->snapshot_status.cow_file_size()) > 0;
        CHECK(needs_snapshot == needs_cow);

        if (!needs_snapshot) {
            LOG(INFO) << "Skip creating snapshot for partition " << target_partition->name()
                      << "because nothing needs to be snapshotted.";
            continue;
        }

        // Store these device sizes to snapshot status file.
        if (!CreateSnapshot(lock, &cow_creator_ret->snapshot_status)) {
            return Return::Error();
        }
        created_devices->EmplaceBack<AutoDeleteSnapshot>(this, lock, target_partition->name());

        // Create the COW partition. That is, use any remaining free space in super partition before
        // creating the COW images.
        if (cow_creator_ret->snapshot_status.cow_partition_size() > 0) {
            CHECK(cow_creator_ret->snapshot_status.cow_partition_size() % kSectorSize == 0)
                    << "cow_partition_size == "
                    << cow_creator_ret->snapshot_status.cow_partition_size()
                    << " is not a multiple of sector size " << kSectorSize;
            auto cow_partition = target_metadata->AddPartition(GetCowName(target_partition->name()),
                                                               kCowGroupName, 0 /* flags */);
            if (cow_partition == nullptr) {
                return Return::Error();
            }

            if (!target_metadata->ResizePartition(
                        cow_partition, cow_creator_ret->snapshot_status.cow_partition_size(),
                        cow_creator_ret->cow_partition_usable_regions)) {
                LOG(ERROR) << "Cannot create COW partition on metadata with size "
                           << cow_creator_ret->snapshot_status.cow_partition_size();
                return Return::Error();
            }
            // Only the in-memory target_metadata is modified; nothing to clean up if there is an
            // error in the future.
        }

        all_snapshot_status->emplace(target_partition->name(),
                                     std::move(cow_creator_ret->snapshot_status));

        LOG(INFO) << "Successfully created snapshot partition for " << target_partition->name();
    }

    LOG(INFO) << "Allocating CoW images.";

    for (auto&& [name, snapshot_status] : *all_snapshot_status) {
        // Create the backing COW image if necessary.
        if (snapshot_status.cow_file_size() > 0) {
            auto ret = CreateCowImage(lock, name);
            if (!ret.is_ok()) return AddRequiredSpace(ret, *all_snapshot_status);
        }

        LOG(INFO) << "Successfully created snapshot for " << name;
    }

    return Return::Ok();
}

Return SnapshotManager::InitializeUpdateSnapshots(
        LockedFile* lock, MetadataBuilder* target_metadata,
        const LpMetadata* exported_target_metadata, const std::string& target_suffix,
        const std::map<std::string, SnapshotStatus>& all_snapshot_status) {
    CHECK(lock);

    auto& dm = DeviceMapper::Instance();
    CreateLogicalPartitionParams cow_params{
            .block_device = LP_METADATA_DEFAULT_PARTITION_NAME,
            .metadata = exported_target_metadata,
            .timeout_ms = std::chrono::milliseconds::max(),
            .partition_opener = &device_->GetPartitionOpener(),
    };
    for (auto* target_partition : ListPartitionsWithSuffix(target_metadata, target_suffix)) {
        AutoDeviceList created_devices_for_cow;

        if (!UnmapPartitionWithSnapshot(lock, target_partition->name())) {
            LOG(ERROR) << "Cannot unmap existing COW devices before re-mapping them for zero-fill: "
                       << target_partition->name();
            return Return::Error();
        }

        auto it = all_snapshot_status.find(target_partition->name());
        if (it == all_snapshot_status.end()) continue;
        cow_params.partition_name = target_partition->name();
        std::string cow_name;
        if (!MapCowDevices(lock, cow_params, it->second, &created_devices_for_cow, &cow_name)) {
            return Return::Error();
        }

        std::string cow_path;
        if (!dm.GetDmDevicePathByName(cow_name, &cow_path)) {
            LOG(ERROR) << "Cannot determine path for " << cow_name;
            return Return::Error();
        }

        auto ret = InitializeCow(cow_path);
        if (!ret.is_ok()) {
            LOG(ERROR) << "Can't zero-fill COW device for " << target_partition->name() << ": "
                       << cow_path;
            return AddRequiredSpace(ret, all_snapshot_status);
        }
        // Let destructor of created_devices_for_cow to unmap the COW devices.
    };
    return Return::Ok();
}

bool SnapshotManager::MapUpdateSnapshot(const CreateLogicalPartitionParams& params,
                                        std::string* snapshot_path) {
    auto lock = LockShared();
    if (!lock) return false;
    if (!UnmapPartitionWithSnapshot(lock.get(), params.GetPartitionName())) {
        LOG(ERROR) << "Cannot unmap existing snapshot before re-mapping it: "
                   << params.GetPartitionName();
        return false;
    }
    return MapPartitionWithSnapshot(lock.get(), params, snapshot_path);
}

bool SnapshotManager::UnmapUpdateSnapshot(const std::string& target_partition_name) {
    auto lock = LockShared();
    if (!lock) return false;
    return UnmapPartitionWithSnapshot(lock.get(), target_partition_name);
}

bool SnapshotManager::UnmapAllPartitions() {
    auto lock = LockExclusive();
    if (!lock) return false;

    const auto& opener = device_->GetPartitionOpener();
    uint32_t slot = SlotNumberForSlotSuffix(device_->GetSlotSuffix());
    auto super_device = device_->GetSuperDevice(slot);
    auto metadata = android::fs_mgr::ReadMetadata(opener, super_device, slot);
    if (!metadata) {
        LOG(ERROR) << "Could not read dynamic partition metadata for device: " << super_device;
        return false;
    }

    bool ok = true;
    for (const auto& partition : metadata->partitions) {
        auto partition_name = GetPartitionName(partition);
        ok &= UnmapPartitionWithSnapshot(lock.get(), partition_name);
    }
    return ok;
}

std::ostream& operator<<(std::ostream& os, SnapshotManager::Slot slot) {
    switch (slot) {
        case SnapshotManager::Slot::Unknown:
            return os << "unknown";
        case SnapshotManager::Slot::Source:
            return os << "source";
        case SnapshotManager::Slot::Target:
            return os << "target";
    }
}

bool SnapshotManager::Dump(std::ostream& os) {
    // Don't actually lock. Dump() is for debugging purposes only, so it is okay
    // if it is racy.
    auto file = OpenLock(0 /* lock flag */);
    if (!file) return false;

    std::stringstream ss;

    ss << "Update state: " << ReadUpdateState(file.get()) << std::endl;

    ss << "Current slot: " << device_->GetSlotSuffix() << std::endl;
    ss << "Boot indicator: booting from " << GetCurrentSlot() << " slot" << std::endl;
    ss << "Rollback indicator: "
       << (access(GetRollbackIndicatorPath().c_str(), F_OK) == 0 ? "exists" : strerror(errno))
       << std::endl;

    bool ok = true;
    std::vector<std::string> snapshots;
    if (!ListSnapshots(file.get(), &snapshots)) {
        LOG(ERROR) << "Could not list snapshots";
        snapshots.clear();
        ok = false;
    }
    for (const auto& name : snapshots) {
        ss << "Snapshot: " << name << std::endl;
        SnapshotStatus status;
        if (!ReadSnapshotStatus(file.get(), name, &status)) {
            ok = false;
            continue;
        }
        ss << "    state: " << SnapshotState_Name(status.state()) << std::endl;
        ss << "    device size (bytes): " << status.device_size() << std::endl;
        ss << "    snapshot size (bytes): " << status.snapshot_size() << std::endl;
        ss << "    cow partition size (bytes): " << status.cow_partition_size() << std::endl;
        ss << "    cow file size (bytes): " << status.cow_file_size() << std::endl;
        ss << "    allocated sectors: " << status.sectors_allocated() << std::endl;
        ss << "    metadata sectors: " << status.metadata_sectors() << std::endl;
    }
    os << ss.rdbuf();
    return ok;
}

std::unique_ptr<AutoDevice> SnapshotManager::EnsureMetadataMounted() {
    if (!device_->IsRecovery()) {
        // No need to mount anything in recovery.
        LOG(INFO) << "EnsureMetadataMounted does nothing in Android mode.";
        return std::unique_ptr<AutoUnmountDevice>(new AutoUnmountDevice());
    }
    return AutoUnmountDevice::New(device_->GetMetadataDir());
}

UpdateState SnapshotManager::InitiateMergeAndWait(SnapshotMergeReport* stats_report,
                                                  const std::function<bool()>& before_cancel) {
    {
        auto lock = LockExclusive();
        // Sync update state from file with bootloader.
        if (!WriteUpdateState(lock.get(), ReadUpdateState(lock.get()))) {
            LOG(WARNING) << "Unable to sync write update state, fastboot may "
                         << "reject / accept wipes incorrectly!";
        }
    }

    auto merge_stats = SnapshotMergeStats::GetInstance(*this);

    unsigned int last_progress = 0;
    auto callback = [&]() -> bool {
        double progress;
        GetUpdateState(&progress);
        if (last_progress < static_cast<unsigned int>(progress)) {
            last_progress = progress;
            LOG(INFO) << "Waiting for merge to complete: " << last_progress << "%.";
        }
        return true;  // continue
    };

    LOG(INFO) << "Waiting for any previous merge request to complete. "
              << "This can take up to several minutes.";
<<<<<<< HEAD
    merge_stats.Resume();
    auto state = ProcessUpdateState(callback, before_cancel);
    merge_stats.set_state(state);
=======
    merge_stats->Start();
    auto state = ProcessUpdateState(callback, before_cancel);
    merge_stats->set_state(state);
>>>>>>> c31ad3f8
    if (state == UpdateState::None) {
        LOG(INFO) << "Can't find any snapshot to merge.";
        return state;
    }
    if (state == UpdateState::Unverified) {
        if (GetCurrentSlot() != Slot::Target) {
            LOG(INFO) << "Cannot merge until device reboots.";
            return state;
        }

        if (!InitiateMerge()) {
            LOG(ERROR) << "Failed to initiate merge.";
            return state;
        }
        // All other states can be handled by ProcessUpdateState.
        LOG(INFO) << "Waiting for merge to complete. This can take up to several minutes.";
        last_progress = 0;
        state = ProcessUpdateState(callback, before_cancel);
<<<<<<< HEAD
        merge_stats.set_state(state);
=======
        merge_stats->set_state(state);
>>>>>>> c31ad3f8
    }

    LOG(INFO) << "Merge finished with state \"" << state << "\".";
    if (stats_report) {
<<<<<<< HEAD
        *stats_report = merge_stats.GetReport();
=======
        auto result = merge_stats->Finish();
        if (result) {
            *stats_report = result->report();
        } else {
            LOG(WARNING) << "SnapshotMergeStatus::Finish failed.";
        }
>>>>>>> c31ad3f8
    }
    return state;
}

bool SnapshotManager::HandleImminentDataWipe(const std::function<void()>& callback) {
    if (!device_->IsRecovery()) {
        LOG(ERROR) << "Data wipes are only allowed in recovery.";
        return false;
    }

    auto mount = EnsureMetadataMounted();
    if (!mount || !mount->HasDevice()) {
        // We allow the wipe to continue, because if we can't mount /metadata,
        // it is unlikely the device would have booted anyway. If there is no
        // metadata partition, then the device predates Virtual A/B.
        return true;
    }

    // Check this early, so we don't accidentally start trying to populate
    // the state file in recovery. Note we don't call GetUpdateState since
    // we want errors in acquiring the lock to be propagated, instead of
    // returning UpdateState::None.
    auto state_file = GetStateFilePath();
    if (access(state_file.c_str(), F_OK) != 0 && errno == ENOENT) {
        return true;
    }

    auto slot_number = SlotNumberForSlotSuffix(device_->GetSlotSuffix());
    auto super_path = device_->GetSuperDevice(slot_number);
    if (!CreateLogicalAndSnapshotPartitions(super_path)) {
        LOG(ERROR) << "Unable to map partitions to complete merge.";
        return false;
    }

    UpdateState state = ProcessUpdateState([&]() -> bool {
        callback();
        return true;
    });
    LOG(INFO) << "Update state in recovery: " << state;
    switch (state) {
        case UpdateState::MergeFailed:
            LOG(ERROR) << "Unrecoverable merge failure detected.";
            return false;
        case UpdateState::Unverified: {
            // If an OTA was just applied but has not yet started merging, we
            // have no choice but to revert slots, because the current slot will
            // immediately become unbootable. Rather than wait for the device
            // to reboot N times until a rollback, we proactively disable the
            // new slot instead.
            //
            // Since the rollback is inevitable, we don't treat a HAL failure
            // as an error here.
            auto slot = GetCurrentSlot();
            if (slot == Slot::Target) {
                LOG(ERROR) << "Reverting to old slot since update will be deleted.";
                device_->SetSlotAsUnbootable(slot_number);
            }
            break;
        }
        case UpdateState::MergeNeedsReboot:
            // We shouldn't get here, because nothing is depending on
            // logical partitions.
            LOG(ERROR) << "Unexpected merge-needs-reboot state in recovery.";
            break;
        default:
            break;
    }

    // Nothing should be depending on partitions now, so unmap them all.
    if (!UnmapAllPartitions()) {
        LOG(ERROR) << "Unable to unmap all partitions; fastboot may fail to flash.";
    }
    return true;
}

bool SnapshotManager::EnsureNoOverflowSnapshot(LockedFile* lock) {
    CHECK(lock);

    std::vector<std::string> snapshots;
    if (!ListSnapshots(lock, &snapshots)) {
        LOG(ERROR) << "Could not list snapshots.";
        return false;
    }

    auto& dm = DeviceMapper::Instance();
    for (const auto& snapshot : snapshots) {
        std::vector<DeviceMapper::TargetInfo> targets;
        if (!dm.GetTableStatus(snapshot, &targets)) {
            LOG(ERROR) << "Could not read snapshot device table: " << snapshot;
            return false;
        }
        if (targets.size() != 1) {
            LOG(ERROR) << "Unexpected device-mapper table for snapshot: " << snapshot
                       << ", size = " << targets.size();
            return false;
        }
        if (targets[0].IsOverflowSnapshot()) {
            LOG(ERROR) << "Detected overflow in snapshot " << snapshot
                       << ", CoW device size computation is wrong!";
            return false;
        }
    }

    return true;
}

CreateResult SnapshotManager::RecoveryCreateSnapshotDevices() {
    if (!device_->IsRecovery()) {
        LOG(ERROR) << __func__ << " is only allowed in recovery.";
        return CreateResult::NOT_CREATED;
    }

    auto mount = EnsureMetadataMounted();
    if (!mount || !mount->HasDevice()) {
        LOG(ERROR) << "Couldn't mount Metadata.";
        return CreateResult::NOT_CREATED;
    }

    auto state_file = GetStateFilePath();
    if (access(state_file.c_str(), F_OK) != 0 && errno == ENOENT) {
        LOG(ERROR) << "Couldn't access state file.";
        return CreateResult::NOT_CREATED;
    }

    if (!NeedSnapshotsInFirstStageMount()) {
        return CreateResult::NOT_CREATED;
    }

    auto slot_suffix = device_->GetOtherSlotSuffix();
    auto slot_number = SlotNumberForSlotSuffix(slot_suffix);
    auto super_path = device_->GetSuperDevice(slot_number);
    if (!CreateLogicalAndSnapshotPartitions(super_path)) {
        LOG(ERROR) << "Unable to map partitions.";
        return CreateResult::ERROR;
    }
    return CreateResult::CREATED;
}

}  // namespace snapshot
}  // namespace android<|MERGE_RESOLUTION|>--- conflicted
+++ resolved
@@ -1199,7 +1199,6 @@
         LOG(INFO) << "Update state is being processed while booting at " << current_slot
                   << " slot, taking no action.";
         return false;
-<<<<<<< HEAD
     }
 
     // current_slot == Source. Attempt to detect rollbacks.
@@ -1210,18 +1209,6 @@
         return false;
     }
 
-=======
-    }
-
-    // current_slot == Source. Attempt to detect rollbacks.
-    if (access(GetRollbackIndicatorPath().c_str(), F_OK) != 0) {
-        // This unverified update is not attempted. Take no action.
-        PLOG(INFO) << "Rollback indicator not detected. "
-                   << "Update state is being processed before reboot, taking no action.";
-        return false;
-    }
-
->>>>>>> c31ad3f8
     LOG(WARNING) << "Detected rollback, cancelling unverified update.";
     return RemoveAllUpdateState(lock, before_cancel);
 }
@@ -2532,15 +2519,9 @@
 
     LOG(INFO) << "Waiting for any previous merge request to complete. "
               << "This can take up to several minutes.";
-<<<<<<< HEAD
-    merge_stats.Resume();
-    auto state = ProcessUpdateState(callback, before_cancel);
-    merge_stats.set_state(state);
-=======
     merge_stats->Start();
     auto state = ProcessUpdateState(callback, before_cancel);
     merge_stats->set_state(state);
->>>>>>> c31ad3f8
     if (state == UpdateState::None) {
         LOG(INFO) << "Can't find any snapshot to merge.";
         return state;
@@ -2559,25 +2540,17 @@
         LOG(INFO) << "Waiting for merge to complete. This can take up to several minutes.";
         last_progress = 0;
         state = ProcessUpdateState(callback, before_cancel);
-<<<<<<< HEAD
-        merge_stats.set_state(state);
-=======
         merge_stats->set_state(state);
->>>>>>> c31ad3f8
     }
 
     LOG(INFO) << "Merge finished with state \"" << state << "\".";
     if (stats_report) {
-<<<<<<< HEAD
-        *stats_report = merge_stats.GetReport();
-=======
         auto result = merge_stats->Finish();
         if (result) {
             *stats_report = result->report();
         } else {
             LOG(WARNING) << "SnapshotMergeStatus::Finish failed.";
         }
->>>>>>> c31ad3f8
     }
     return state;
 }
