--- conflicted
+++ resolved
@@ -1138,6 +1138,15 @@
   const std::string system_boot_reason(BootReasonStrToReason(bootloader_boot_reason));
   // Record the scrubbed system_boot_reason to the property
   SetProperty(system_reboot_reason_property, system_boot_reason);
+  // Shift last_reboot_reason_property to last_last_reboot_reason_property
+  std::string last_boot_reason(GetProperty(last_reboot_reason_property));
+  if (last_boot_reason.empty() || isKernelRebootReason(system_boot_reason)) {
+    last_boot_reason = system_boot_reason;
+  } else {
+    transformReason(last_boot_reason);
+  }
+  SetProperty(last_last_reboot_reason_property, last_boot_reason);
+  SetProperty(last_reboot_reason_property, "");
 }
 
 // Gets the boot time offset. This is useful when Android is running in a
@@ -1154,25 +1163,6 @@
   return android::base::boot_clock::now().time_since_epoch() - GetBootTimeOffset();
 }
 
-<<<<<<< HEAD
-=======
-void SetSystemBootReason() {
-  const std::string bootloader_boot_reason(GetProperty(bootloader_reboot_reason_property));
-  const std::string system_boot_reason(BootReasonStrToReason(bootloader_boot_reason));
-  // Record the scrubbed system_boot_reason to the property
-  SetProperty(system_reboot_reason_property, system_boot_reason);
-  // Shift last_reboot_reason_property to last_last_reboot_reason_property
-  std::string last_boot_reason(GetProperty(last_reboot_reason_property));
-  if (last_boot_reason.empty() || isKernelRebootReason(system_boot_reason)) {
-    last_boot_reason = system_boot_reason;
-  } else {
-    transformReason(last_boot_reason);
-  }
-  SetProperty(last_last_reboot_reason_property, last_boot_reason);
-  SetProperty(last_reboot_reason_property, "");
-}
-
->>>>>>> ca57890a
 // Records several metrics related to the time it takes to boot the device,
 // including disambiguating boot time on encrypted or non-encrypted devices.
 void RecordBootComplete() {
