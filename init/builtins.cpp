/*
 * Copyright (C) 2008 The Android Open Source Project
 *
 * Licensed under the Apache License, Version 2.0 (the "License");
 * you may not use this file except in compliance with the License.
 * You may obtain a copy of the License at
 *
 *      http://www.apache.org/licenses/LICENSE-2.0
 *
 * Unless required by applicable law or agreed to in writing, software
 * distributed under the License is distributed on an "AS IS" BASIS,
 * WITHOUT WARRANTIES OR CONDITIONS OF ANY KIND, either express or implied.
 * See the License for the specific language governing permissions and
 * limitations under the License.
 */

#include "builtins.h"

#include <dirent.h>
#include <errno.h>
#include <fcntl.h>
#include <mntent.h>
#include <net/if.h>
#include <signal.h>
#include <sched.h>
#include <stdio.h>
#include <stdlib.h>
#include <string.h>
#include <sys/socket.h>
#include <sys/mount.h>
#include <sys/resource.h>
#include <sys/syscall.h>
#include <sys/time.h>
#include <sys/types.h>
#include <sys/stat.h>
#include <sys/wait.h>
#include <unistd.h>
#include <linux/loop.h>
#include <linux/module.h>
#include <ext4_crypt.h>
#include <ext4_crypt_init_extensions.h>

#include <selinux/selinux.h>
#include <selinux/label.h>

#include <fs_mgr.h>
#include <android-base/file.h>
#include <android-base/parseint.h>
#include <android-base/strings.h>
#include <android-base/stringprintf.h>
#include <bootloader_message_writer.h>
#include <cutils/partition_utils.h>
#include <cutils/android_reboot.h>
#include <logwrap/logwrap.h>

#include "action.h"
#include "bootchart.h"
#include "devices.h"
#include "init.h"
#include "init_parser.h"
#include "log.h"
#include "property_service.h"
#include "service.h"
#include "signal_handler.h"
#include "util.h"

#define chmod DO_NOT_USE_CHMOD_USE_FCHMODAT_SYMLINK_NOFOLLOW
#define UNMOUNT_CHECK_MS 5000
#define UNMOUNT_CHECK_TIMES 10

static const int kTerminateServiceDelayMicroSeconds = 50000;

static int insmod(const char *filename, const char *options, int flags) {
    int fd = open(filename, O_RDONLY | O_NOFOLLOW | O_CLOEXEC);
    if (fd == -1) {
        PLOG(ERROR) << "insmod: open(\"" << filename << "\") failed";
        return -1;
    }
    int rc = syscall(__NR_finit_module, fd, options, flags);
    if (rc == -1) {
        PLOG(ERROR) << "finit_module for \"" << filename << "\" failed";
    }
    close(fd);
    return rc;
}

static int __ifupdown(const char *interface, int up) {
    struct ifreq ifr;
    int s, ret;

    strlcpy(ifr.ifr_name, interface, IFNAMSIZ);

    s = socket(AF_INET, SOCK_DGRAM, 0);
    if (s < 0)
        return -1;

    ret = ioctl(s, SIOCGIFFLAGS, &ifr);
    if (ret < 0) {
        goto done;
    }

    if (up)
        ifr.ifr_flags |= IFF_UP;
    else
        ifr.ifr_flags &= ~IFF_UP;

    ret = ioctl(s, SIOCSIFFLAGS, &ifr);

done:
    close(s);
    return ret;
}

// Turn off backlight while we are performing power down cleanup activities.
static void turnOffBacklight() {
    static const char off[] = "0";

    android::base::WriteStringToFile(off, "/sys/class/leds/lcd-backlight/brightness");

    static const char backlightDir[] = "/sys/class/backlight";
    std::unique_ptr<DIR, int(*)(DIR*)> dir(opendir(backlightDir), closedir);
    if (!dir) {
        return;
    }

    struct dirent *dp;
    while ((dp = readdir(dir.get())) != NULL) {
        if (((dp->d_type != DT_DIR) && (dp->d_type != DT_LNK)) ||
                (dp->d_name[0] == '.')) {
            continue;
        }

        std::string fileName = android::base::StringPrintf("%s/%s/brightness",
                                                           backlightDir,
                                                           dp->d_name);
        android::base::WriteStringToFile(off, fileName);
    }
}

static int wipe_data_via_recovery(const std::string& reason) {
    const std::vector<std::string> options = {"--wipe_data", std::string() + "--reason=" + reason};
    std::string err;
    if (!write_bootloader_message(options, &err)) {
        ERROR("failed to set bootloader message: %s", err.c_str());
        return -1;
    }
    android_reboot(ANDROID_RB_RESTART2, 0, "recovery");
    while (1) { pause(); }  // never reached
}

static void unmount_and_fsck(const struct mntent *entry) {
    if (strcmp(entry->mnt_type, "f2fs") && strcmp(entry->mnt_type, "ext4"))
        return;

    /* First, lazily unmount the directory. This unmount request finishes when
     * all processes that open a file or directory in |entry->mnt_dir| exit.
     */
    TEMP_FAILURE_RETRY(umount2(entry->mnt_dir, MNT_DETACH));

    /* Next, kill all processes except init, kthreadd, and kthreadd's
     * children to finish the lazy unmount. Killing all processes here is okay
     * because this callback function is only called right before reboot().
     * It might be cleaner to selectively kill processes that actually use
     * |entry->mnt_dir| rather than killing all, probably by reusing a function
     * like killProcessesWithOpenFiles() in vold/, but the selinux policy does
     * not allow init to scan /proc/<pid> files which the utility function
     * heavily relies on. The policy does not allow the process to execute
     * killall/pkill binaries either. Note that some processes might
     * automatically restart after kill(), but that is not really a problem
     * because |entry->mnt_dir| is no longer visible to such new processes.
     */
    ServiceManager::GetInstance().ForEachService([] (Service* s) { s->Stop(); });
    TEMP_FAILURE_RETRY(kill(-1, SIGKILL));

    // Restart Watchdogd to allow us to complete umounting and fsck
    Service *svc = ServiceManager::GetInstance().FindServiceByName("watchdogd");
    if (svc) {
        do {
            sched_yield(); // do not be so eager, let cleanup have priority
            ServiceManager::GetInstance().ReapAnyOutstandingChildren();
        } while (svc->flags() & SVC_RUNNING); // Paranoid Cargo
        svc->Start();
    }

    turnOffBacklight();

    int count = 0;
    while (count++ < UNMOUNT_CHECK_TIMES) {
        int fd = TEMP_FAILURE_RETRY(open(entry->mnt_fsname, O_RDONLY | O_EXCL));
        if (fd >= 0) {
            /* |entry->mnt_dir| has sucessfully been unmounted. */
            close(fd);
            break;
        } else if (errno == EBUSY) {
            /* Some processes using |entry->mnt_dir| are still alive. Wait for a
             * while then retry.
             */
            TEMP_FAILURE_RETRY(
                usleep(UNMOUNT_CHECK_MS * 1000 / UNMOUNT_CHECK_TIMES));
            continue;
        } else {
            /* Cannot open the device. Give up. */
            return;
        }
    }

    // NB: With watchdog still running, there is no cap on the time it takes
    // to complete the fsck, from the users perspective the device graphics
    // and responses are locked-up and they may choose to hold the power
    // button in frustration if it drags out.

    int st;
    if (!strcmp(entry->mnt_type, "f2fs")) {
        const char *f2fs_argv[] = {
            "/system/bin/fsck.f2fs", "-f", entry->mnt_fsname,
        };
        android_fork_execvp_ext(arraysize(f2fs_argv), (char **)f2fs_argv,
                                &st, true, LOG_KLOG, true, NULL, NULL, 0);
    } else if (!strcmp(entry->mnt_type, "ext4")) {
        const char *ext4_argv[] = {
            "/system/bin/e2fsck", "-f", "-y", entry->mnt_fsname,
        };
        android_fork_execvp_ext(arraysize(ext4_argv), (char **)ext4_argv,
                                &st, true, LOG_KLOG, true, NULL, NULL, 0);
    }
}

static int do_class_start(const std::vector<std::string>& args) {
        /* Starting a class does not start services
         * which are explicitly disabled.  They must
         * be started individually.
         */
    ServiceManager::GetInstance().
        ForEachServiceInClass(args[1], [] (Service* s) { s->StartIfNotDisabled(); });
    return 0;
}

static int do_class_stop(const std::vector<std::string>& args) {
    ServiceManager::GetInstance().
        ForEachServiceInClass(args[1], [] (Service* s) { s->Stop(); });
    return 0;
}

static int do_class_reset(const std::vector<std::string>& args) {
    ServiceManager::GetInstance().
        ForEachServiceInClass(args[1], [] (Service* s) { s->Reset(); });
    return 0;
}

static int do_domainname(const std::vector<std::string>& args) {
    return write_file("/proc/sys/kernel/domainname", args[1].c_str());
}

static int do_enable(const std::vector<std::string>& args) {
    Service* svc = ServiceManager::GetInstance().FindServiceByName(args[1]);
    if (!svc) {
        return -1;
    }
    return svc->Enable();
}

static int do_exec(const std::vector<std::string>& args) {
    Service* svc = ServiceManager::GetInstance().MakeExecOneshotService(args);
    if (!svc) {
        return -1;
    }
    if (!svc->Start()) {
        return -1;
    }
    waiting_for_exec = true;
    return 0;
}

static int do_export(const std::vector<std::string>& args) {
    return add_environment(args[1].c_str(), args[2].c_str());
}

static int do_hostname(const std::vector<std::string>& args) {
    return write_file("/proc/sys/kernel/hostname", args[1].c_str());
}

static int do_ifup(const std::vector<std::string>& args) {
    return __ifupdown(args[1].c_str(), 1);
}

static int do_insmod(const std::vector<std::string>& args) {
    int flags = 0;
    auto it = args.begin() + 1;

    if (!(*it).compare("-f")) {
        flags = MODULE_INIT_IGNORE_VERMAGIC | MODULE_INIT_IGNORE_MODVERSIONS;
        it++;
    }

    std::string filename = *it++;
    std::string options = android::base::Join(std::vector<std::string>(it, args.end()), ' ');
    return insmod(filename.c_str(), options.c_str(), flags);
}

static int do_mkdir(const std::vector<std::string>& args) {
    mode_t mode = 0755;
    int ret;

    /* mkdir <path> [mode] [owner] [group] */

    if (args.size() >= 3) {
        mode = std::stoul(args[2], 0, 8);
    }

    ret = make_dir(args[1].c_str(), mode);
    /* chmod in case the directory already exists */
    if (ret == -1 && errno == EEXIST) {
        ret = fchmodat(AT_FDCWD, args[1].c_str(), mode, AT_SYMLINK_NOFOLLOW);
    }
    if (ret == -1) {
        return -errno;
    }

    if (args.size() >= 4) {
        uid_t uid = decode_uid(args[3].c_str());
        gid_t gid = -1;

        if (args.size() == 5) {
            gid = decode_uid(args[4].c_str());
        }

        if (lchown(args[1].c_str(), uid, gid) == -1) {
            return -errno;
        }

        /* chown may have cleared S_ISUID and S_ISGID, chmod again */
        if (mode & (S_ISUID | S_ISGID)) {
            ret = fchmodat(AT_FDCWD, args[1].c_str(), mode, AT_SYMLINK_NOFOLLOW);
            if (ret == -1) {
                return -errno;
            }
        }
    }

    if (e4crypt_is_native()) {
        if (e4crypt_set_directory_policy(args[1].c_str())) {
            wipe_data_via_recovery(std::string() + "set_policy_failed:" + args[1]);
            return -1;
        }
    }
    return 0;
}

static struct {
    const char *name;
    unsigned flag;
} mount_flags[] = {
    { "noatime",    MS_NOATIME },
    { "noexec",     MS_NOEXEC },
    { "nosuid",     MS_NOSUID },
    { "nodev",      MS_NODEV },
    { "nodiratime", MS_NODIRATIME },
    { "ro",         MS_RDONLY },
    { "rw",         0 },
    { "remount",    MS_REMOUNT },
    { "bind",       MS_BIND },
    { "rec",        MS_REC },
    { "unbindable", MS_UNBINDABLE },
    { "private",    MS_PRIVATE },
    { "slave",      MS_SLAVE },
    { "shared",     MS_SHARED },
    { "defaults",   0 },
    { 0,            0 },
};

#define DATA_MNT_POINT "/data"

/* mount <type> <device> <path> <flags ...> <options> */
static int do_mount(const std::vector<std::string>& args) {
    char tmp[64];
    const char *source, *target, *system;
    const char *options = NULL;
    unsigned flags = 0;
    std::size_t na = 0;
    int n, i;
    int wait = 0;

    for (na = 4; na < args.size(); na++) {
        for (i = 0; mount_flags[i].name; i++) {
            if (!args[na].compare(mount_flags[i].name)) {
                flags |= mount_flags[i].flag;
                break;
            }
        }

        if (!mount_flags[i].name) {
            if (!args[na].compare("wait"))
                wait = 1;
            /* if our last argument isn't a flag, wolf it up as an option string */
            else if (na + 1 == args.size())
                options = args[na].c_str();
        }
    }

    system = args[1].c_str();
    source = args[2].c_str();
    target = args[3].c_str();

    if (!strncmp(source, "loop@", 5)) {
        int mode, loop, fd;
        struct loop_info info;

        mode = (flags & MS_RDONLY) ? O_RDONLY : O_RDWR;
        fd = open(source + 5, mode | O_CLOEXEC);
        if (fd < 0) {
            return -1;
        }

        for (n = 0; ; n++) {
            snprintf(tmp, sizeof(tmp), "/dev/block/loop%d", n);
            loop = open(tmp, mode | O_CLOEXEC);
            if (loop < 0) {
                close(fd);
                return -1;
            }

            /* if it is a blank loop device */
            if (ioctl(loop, LOOP_GET_STATUS, &info) < 0 && errno == ENXIO) {
                /* if it becomes our loop device */
                if (ioctl(loop, LOOP_SET_FD, fd) >= 0) {
                    close(fd);

                    if (mount(tmp, target, system, flags, options) < 0) {
                        ioctl(loop, LOOP_CLR_FD, 0);
                        close(loop);
                        return -1;
                    }

                    close(loop);
                    goto exit_success;
                }
            }

            close(loop);
        }

        close(fd);
        LOG(ERROR) << "out of loopback devices";
        return -1;
    } else {
        if (wait)
            wait_for_file(source, COMMAND_RETRY_TIMEOUT);
        if (mount(source, target, system, flags, options) < 0) {
            return -1;
        }

    }

exit_success:
    return 0;

}

<<<<<<< HEAD
=======
static int wipe_data_via_recovery() {
    mkdir("/cache/recovery", 0700);
    int fd = open("/cache/recovery/command", O_RDWR|O_CREAT|O_TRUNC|O_CLOEXEC, 0600);
    if (fd >= 0) {
        write(fd, "--wipe_data\n", strlen("--wipe_data\n") + 1);
        write(fd, "--reason=wipe_data_via_recovery\n", strlen("--reason=wipe_data_via_recovery\n") + 1);
        close(fd);
    } else {
        PLOG(ERROR) << "could not open /cache/recovery/command";
        return -1;
    }
    android_reboot(ANDROID_RB_RESTART2, 0, "recovery");
    while (1) { pause(); }  // never reached
}

>>>>>>> 54c12196
/* Imports .rc files from the specified paths. Default ones are applied if none is given.
 *
 * start_index: index of the first path in the args list
 */
static void import_late(const std::vector<std::string>& args, size_t start_index) {
    Parser& parser = Parser::GetInstance();
    if (args.size() <= start_index) {
        // Use the default set if no path is given
        static const std::vector<std::string> init_directories = {
            "/system/etc/init",
            "/vendor/etc/init",
            "/odm/etc/init"
        };

        for (const auto& dir : init_directories) {
            parser.ParseConfig(dir);
        }
    } else {
        for (size_t i = start_index; i < args.size(); ++i) {
            parser.ParseConfig(args[i]);
        }
    }
}

/* mount_all <fstab> [ <path> ]*
 *
 * This function might request a reboot, in which case it will
 * not return.
 */
static int do_mount_all(const std::vector<std::string>& args) {
    pid_t pid;
    int ret = -1;
    int child_ret = -1;
    int status;
    struct fstab *fstab;

    const char* fstabfile = args[1].c_str();
    /*
     * Call fs_mgr_mount_all() to mount all filesystems.  We fork(2) and
     * do the call in the child to provide protection to the main init
     * process if anything goes wrong (crash or memory leak), and wait for
     * the child to finish in the parent.
     */
    pid = fork();
    if (pid > 0) {
        /* Parent.  Wait for the child to return */
        int wp_ret = TEMP_FAILURE_RETRY(waitpid(pid, &status, 0));
        if (wp_ret == -1) {
            // Unexpected error code. We will continue anyway.
            PLOG(WARNING) << "waitpid failed";
        }

        if (WIFEXITED(status)) {
            ret = WEXITSTATUS(status);
        } else {
            ret = -1;
        }
    } else if (pid == 0) {
        /* child, call fs_mgr_mount_all() */
        klog_set_level(6);  /* So we can see what fs_mgr_mount_all() does */
        fstab = fs_mgr_read_fstab(fstabfile);
        child_ret = fs_mgr_mount_all(fstab);
        fs_mgr_free_fstab(fstab);
        if (child_ret == -1) {
            PLOG(ERROR) << "fs_mgr_mount_all returned an error";
        }
        _exit(child_ret);
    } else {
        /* fork failed, return an error */
        return -1;
    }

    /* Paths of .rc files are specified at the 2nd argument and beyond */
    import_late(args, 2);

    if (ret == FS_MGR_MNTALL_DEV_NEEDS_ENCRYPTION) {
        ActionManager::GetInstance().QueueEventTrigger("encrypt");
    } else if (ret == FS_MGR_MNTALL_DEV_MIGHT_BE_ENCRYPTED) {
        property_set("ro.crypto.state", "encrypted");
        property_set("ro.crypto.type", "block");
        ActionManager::GetInstance().QueueEventTrigger("defaultcrypto");
    } else if (ret == FS_MGR_MNTALL_DEV_NOT_ENCRYPTED) {
        property_set("ro.crypto.state", "unencrypted");
        ActionManager::GetInstance().QueueEventTrigger("nonencrypted");
    } else if (ret == FS_MGR_MNTALL_DEV_NOT_ENCRYPTABLE) {
        property_set("ro.crypto.state", "unsupported");
        ActionManager::GetInstance().QueueEventTrigger("nonencrypted");
    } else if (ret == FS_MGR_MNTALL_DEV_NEEDS_RECOVERY) {
        /* Setup a wipe via recovery, and reboot into recovery */
<<<<<<< HEAD
        ERROR("fs_mgr_mount_all suggested recovery, so wiping data via recovery.\n");
        ret = wipe_data_via_recovery("wipe_data_via_recovery");
=======
        PLOG(ERROR) << "fs_mgr_mount_all suggested recovery, so wiping data via recovery.";
        ret = wipe_data_via_recovery();
>>>>>>> 54c12196
        /* If reboot worked, there is no return. */
    } else if (ret == FS_MGR_MNTALL_DEV_FILE_ENCRYPTED) {
        if (e4crypt_install_keyring()) {
            return -1;
        }
        property_set("ro.crypto.state", "encrypted");
        property_set("ro.crypto.type", "file");

        // Although encrypted, we have device key, so we do not need to
        // do anything different from the nonencrypted case.
        ActionManager::GetInstance().QueueEventTrigger("nonencrypted");
    } else if (ret > 0) {
        PLOG(ERROR) << "fs_mgr_mount_all returned unexpected error " << ret;
    }
    /* else ... < 0: error */

    return ret;
}

static int do_swapon_all(const std::vector<std::string>& args) {
    struct fstab *fstab;
    int ret;

    fstab = fs_mgr_read_fstab(args[1].c_str());
    ret = fs_mgr_swapon_all(fstab);
    fs_mgr_free_fstab(fstab);

    return ret;
}

static int do_setprop(const std::vector<std::string>& args) {
    const char* name = args[1].c_str();
    const char* value = args[2].c_str();
    property_set(name, value);
    return 0;
}

static int do_setrlimit(const std::vector<std::string>& args) {
    struct rlimit limit;
    int resource;
    resource = std::stoi(args[1]);
    limit.rlim_cur = std::stoi(args[2]);
    limit.rlim_max = std::stoi(args[3]);
    return setrlimit(resource, &limit);
}

static int do_start(const std::vector<std::string>& args) {
    Service* svc = ServiceManager::GetInstance().FindServiceByName(args[1]);
    if (!svc) {
        LOG(ERROR) << "do_start: Service " << args[1] << " not found";
        return -1;
    }
    if (!svc->Start())
        return -1;
    return 0;
}

static int do_stop(const std::vector<std::string>& args) {
    Service* svc = ServiceManager::GetInstance().FindServiceByName(args[1]);
    if (!svc) {
        LOG(ERROR) << "do_stop: Service " << args[1] << " not found";
        return -1;
    }
    svc->Stop();
    return 0;
}

static int do_restart(const std::vector<std::string>& args) {
    Service* svc = ServiceManager::GetInstance().FindServiceByName(args[1]);
    if (!svc) {
        LOG(ERROR) << "do_restart: Service " << args[1] << " not found";
        return -1;
    }
    svc->Restart();
    return 0;
}

static int do_powerctl(const std::vector<std::string>& args) {
    const char* command = args[1].c_str();
    int len = 0;
    unsigned int cmd = 0;
    const char *reboot_target = "";
    void (*callback_on_ro_remount)(const struct mntent*) = NULL;

    if (strncmp(command, "shutdown", 8) == 0) {
        cmd = ANDROID_RB_POWEROFF;
        len = 8;
    } else if (strncmp(command, "reboot", 6) == 0) {
        cmd = ANDROID_RB_RESTART2;
        len = 6;
    } else {
        LOG(ERROR) << "powerctl: unrecognized command '" << command << "'";
        return -EINVAL;
    }

    if (command[len] == ',') {
        if (cmd == ANDROID_RB_POWEROFF &&
            !strcmp(&command[len + 1], "userrequested")) {
            // The shutdown reason is PowerManager.SHUTDOWN_USER_REQUESTED.
            // Run fsck once the file system is remounted in read-only mode.
            callback_on_ro_remount = unmount_and_fsck;
        } else if (cmd == ANDROID_RB_RESTART2) {
            reboot_target = &command[len + 1];
        }
    } else if (command[len] != '\0') {
        LOG(ERROR) << "powerctl: unrecognized reboot target '" << &command[len] << "'";
        return -EINVAL;
    }

    std::string timeout = property_get("ro.build.shutdown_timeout");
    unsigned int delay = 0;

    if (android::base::ParseUint(timeout.c_str(), &delay) && delay > 0) {
        Timer t;
        // Ask all services to terminate.
        ServiceManager::GetInstance().ForEachService(
            [] (Service* s) { s->Terminate(); });

        while (t.duration() < delay) {
            ServiceManager::GetInstance().ReapAnyOutstandingChildren();

            int service_count = 0;
            ServiceManager::GetInstance().ForEachService(
                [&service_count] (Service* s) {
                    // Count the number of services running.
                    // Exclude the console as it will ignore the SIGTERM signal
                    // and not exit.
                    // Note: SVC_CONSOLE actually means "requires console" but
                    // it is only used by the shell.
                    if (s->pid() != 0 && (s->flags() & SVC_CONSOLE) == 0) {
                        service_count++;
                    }
                });

            if (service_count == 0) {
                // All terminable services terminated. We can exit early.
                break;
            }

            // Wait a bit before recounting the number or running services.
            usleep(kTerminateServiceDelayMicroSeconds);
        }
        LOG(VERBOSE) << "Terminating running services took " << t.duration() << " seconds";
    }

    return android_reboot_with_callback(cmd, 0, reboot_target,
                                        callback_on_ro_remount);
}

static int do_trigger(const std::vector<std::string>& args) {
    ActionManager::GetInstance().QueueEventTrigger(args[1]);
    return 0;
}

static int do_symlink(const std::vector<std::string>& args) {
    return symlink(args[1].c_str(), args[2].c_str());
}

static int do_rm(const std::vector<std::string>& args) {
    return unlink(args[1].c_str());
}

static int do_rmdir(const std::vector<std::string>& args) {
    return rmdir(args[1].c_str());
}

static int do_sysclktz(const std::vector<std::string>& args) {
    struct timezone tz;

    memset(&tz, 0, sizeof(tz));
    tz.tz_minuteswest = std::stoi(args[1]);
    if (settimeofday(NULL, &tz))
        return -1;
    return 0;
}

static int do_verity_load_state(const std::vector<std::string>& args) {
    int mode = -1;
    int rc = fs_mgr_load_verity_state(&mode);
    if (rc == 0 && mode != VERITY_MODE_DEFAULT) {
        ActionManager::GetInstance().QueueEventTrigger("verity-logging");
    }
    return rc;
}

static void verity_update_property(fstab_rec *fstab, const char *mount_point,
                                   int mode, int status) {
    property_set(android::base::StringPrintf("partition.%s.verified", mount_point).c_str(),
                 android::base::StringPrintf("%d", mode).c_str());
}

static int do_verity_update_state(const std::vector<std::string>& args) {
    return fs_mgr_update_verity_state(verity_update_property);
}

static int do_write(const std::vector<std::string>& args) {
    const char* path = args[1].c_str();
    const char* value = args[2].c_str();
    return write_file(path, value);
}

static int do_copy(const std::vector<std::string>& args) {
    char *buffer = NULL;
    int rc = 0;
    int fd1 = -1, fd2 = -1;
    struct stat info;
    int brtw, brtr;
    char *p;

    if (stat(args[1].c_str(), &info) < 0)
        return -1;

    if ((fd1 = open(args[1].c_str(), O_RDONLY|O_CLOEXEC)) < 0)
        goto out_err;

    if ((fd2 = open(args[2].c_str(), O_WRONLY|O_CREAT|O_TRUNC|O_CLOEXEC, 0660)) < 0)
        goto out_err;

    if (!(buffer = (char*) malloc(info.st_size)))
        goto out_err;

    p = buffer;
    brtr = info.st_size;
    while(brtr) {
        rc = read(fd1, p, brtr);
        if (rc < 0)
            goto out_err;
        if (rc == 0)
            break;
        p += rc;
        brtr -= rc;
    }

    p = buffer;
    brtw = info.st_size;
    while(brtw) {
        rc = write(fd2, p, brtw);
        if (rc < 0)
            goto out_err;
        if (rc == 0)
            break;
        p += rc;
        brtw -= rc;
    }

    rc = 0;
    goto out;
out_err:
    rc = -1;
out:
    if (buffer)
        free(buffer);
    if (fd1 >= 0)
        close(fd1);
    if (fd2 >= 0)
        close(fd2);
    return rc;
}

static int do_chown(const std::vector<std::string>& args) {
    /* GID is optional. */
    if (args.size() == 3) {
        if (lchown(args[2].c_str(), decode_uid(args[1].c_str()), -1) == -1)
            return -errno;
    } else if (args.size() == 4) {
        if (lchown(args[3].c_str(), decode_uid(args[1].c_str()),
                   decode_uid(args[2].c_str())) == -1)
            return -errno;
    } else {
        return -1;
    }
    return 0;
}

static mode_t get_mode(const char *s) {
    mode_t mode = 0;
    while (*s) {
        if (*s >= '0' && *s <= '7') {
            mode = (mode<<3) | (*s-'0');
        } else {
            return -1;
        }
        s++;
    }
    return mode;
}

static int do_chmod(const std::vector<std::string>& args) {
    mode_t mode = get_mode(args[1].c_str());
    if (fchmodat(AT_FDCWD, args[2].c_str(), mode, AT_SYMLINK_NOFOLLOW) < 0) {
        return -errno;
    }
    return 0;
}

static int do_restorecon(const std::vector<std::string>& args) {
    int ret = 0;

    for (auto it = std::next(args.begin()); it != args.end(); ++it) {
        if (restorecon(it->c_str()) < 0)
            ret = -errno;
    }
    return ret;
}

static int do_restorecon_recursive(const std::vector<std::string>& args) {
    int ret = 0;

    for (auto it = std::next(args.begin()); it != args.end(); ++it) {
        if (restorecon_recursive(it->c_str()) < 0)
            ret = -errno;
    }
    return ret;
}

static int do_loglevel(const std::vector<std::string>& args) {
    int log_level = std::stoi(args[1]);
    if (log_level < KLOG_ERROR_LEVEL || log_level > KLOG_DEBUG_LEVEL) {
        LOG(ERROR) << "loglevel: invalid log level " << log_level;
        return -EINVAL;
    }
    klog_set_level(log_level);
    return 0;
}

static int do_load_persist_props(const std::vector<std::string>& args) {
    load_persist_props();
    return 0;
}

static int do_load_system_props(const std::vector<std::string>& args) {
    load_system_props();
    return 0;
}

static int do_wait(const std::vector<std::string>& args) {
    if (args.size() == 2) {
        return wait_for_file(args[1].c_str(), COMMAND_RETRY_TIMEOUT);
    } else if (args.size() == 3) {
        return wait_for_file(args[1].c_str(), std::stoi(args[2]));
    } else
        return -1;
}

/*
 * Callback to make a directory from the ext4 code
 */
static int do_installkeys_ensure_dir_exists(const char* dir) {
    if (make_dir(dir, 0700) && errno != EEXIST) {
        return -1;
    }

    return 0;
}

static bool is_file_crypto() {
    std::string value = property_get("ro.crypto.type");
    return value == "file";
}

static int do_installkey(const std::vector<std::string>& args) {
    if (!is_file_crypto()) {
        return 0;
    }
    return e4crypt_create_device_key(args[1].c_str(),
                                     do_installkeys_ensure_dir_exists);
}

static int do_init_user0(const std::vector<std::string>& args) {
    return e4crypt_do_init_user0();
}

BuiltinFunctionMap::Map& BuiltinFunctionMap::map() const {
    constexpr std::size_t kMax = std::numeric_limits<std::size_t>::max();
    static const Map builtin_functions = {
        {"bootchart_init",          {0,     0,    do_bootchart_init}},
        {"chmod",                   {2,     2,    do_chmod}},
        {"chown",                   {2,     3,    do_chown}},
        {"class_reset",             {1,     1,    do_class_reset}},
        {"class_start",             {1,     1,    do_class_start}},
        {"class_stop",              {1,     1,    do_class_stop}},
        {"copy",                    {2,     2,    do_copy}},
        {"domainname",              {1,     1,    do_domainname}},
        {"enable",                  {1,     1,    do_enable}},
        {"exec",                    {1,     kMax, do_exec}},
        {"export",                  {2,     2,    do_export}},
        {"hostname",                {1,     1,    do_hostname}},
        {"ifup",                    {1,     1,    do_ifup}},
        {"init_user0",              {0,     0,    do_init_user0}},
        {"insmod",                  {1,     kMax, do_insmod}},
        {"installkey",              {1,     1,    do_installkey}},
        {"load_persist_props",      {0,     0,    do_load_persist_props}},
        {"load_system_props",       {0,     0,    do_load_system_props}},
        {"loglevel",                {1,     1,    do_loglevel}},
        {"mkdir",                   {1,     4,    do_mkdir}},
        {"mount_all",               {1,     kMax, do_mount_all}},
        {"mount",                   {3,     kMax, do_mount}},
        {"powerctl",                {1,     1,    do_powerctl}},
        {"restart",                 {1,     1,    do_restart}},
        {"restorecon",              {1,     kMax, do_restorecon}},
        {"restorecon_recursive",    {1,     kMax, do_restorecon_recursive}},
        {"rm",                      {1,     1,    do_rm}},
        {"rmdir",                   {1,     1,    do_rmdir}},
        {"setprop",                 {2,     2,    do_setprop}},
        {"setrlimit",               {3,     3,    do_setrlimit}},
        {"start",                   {1,     1,    do_start}},
        {"stop",                    {1,     1,    do_stop}},
        {"swapon_all",              {1,     1,    do_swapon_all}},
        {"symlink",                 {2,     2,    do_symlink}},
        {"sysclktz",                {1,     1,    do_sysclktz}},
        {"trigger",                 {1,     1,    do_trigger}},
        {"verity_load_state",       {0,     0,    do_verity_load_state}},
        {"verity_update_state",     {0,     0,    do_verity_update_state}},
        {"wait",                    {1,     2,    do_wait}},
        {"write",                   {2,     2,    do_write}},
    };
    return builtin_functions;
}<|MERGE_RESOLUTION|>--- conflicted
+++ resolved
@@ -141,7 +141,7 @@
     const std::vector<std::string> options = {"--wipe_data", std::string() + "--reason=" + reason};
     std::string err;
     if (!write_bootloader_message(options, &err)) {
-        ERROR("failed to set bootloader message: %s", err.c_str());
+        LOG(ERROR) << "failed to set bootloader message: " << err;
         return -1;
     }
     android_reboot(ANDROID_RB_RESTART2, 0, "recovery");
@@ -456,24 +456,6 @@
 
 }
 
-<<<<<<< HEAD
-=======
-static int wipe_data_via_recovery() {
-    mkdir("/cache/recovery", 0700);
-    int fd = open("/cache/recovery/command", O_RDWR|O_CREAT|O_TRUNC|O_CLOEXEC, 0600);
-    if (fd >= 0) {
-        write(fd, "--wipe_data\n", strlen("--wipe_data\n") + 1);
-        write(fd, "--reason=wipe_data_via_recovery\n", strlen("--reason=wipe_data_via_recovery\n") + 1);
-        close(fd);
-    } else {
-        PLOG(ERROR) << "could not open /cache/recovery/command";
-        return -1;
-    }
-    android_reboot(ANDROID_RB_RESTART2, 0, "recovery");
-    while (1) { pause(); }  // never reached
-}
-
->>>>>>> 54c12196
 /* Imports .rc files from the specified paths. Default ones are applied if none is given.
  *
  * start_index: index of the first path in the args list
@@ -563,13 +545,8 @@
         ActionManager::GetInstance().QueueEventTrigger("nonencrypted");
     } else if (ret == FS_MGR_MNTALL_DEV_NEEDS_RECOVERY) {
         /* Setup a wipe via recovery, and reboot into recovery */
-<<<<<<< HEAD
-        ERROR("fs_mgr_mount_all suggested recovery, so wiping data via recovery.\n");
+        PLOG(ERROR) << "fs_mgr_mount_all suggested recovery, so wiping data via recovery.";
         ret = wipe_data_via_recovery("wipe_data_via_recovery");
-=======
-        PLOG(ERROR) << "fs_mgr_mount_all suggested recovery, so wiping data via recovery.";
-        ret = wipe_data_via_recovery();
->>>>>>> 54c12196
         /* If reboot worked, there is no return. */
     } else if (ret == FS_MGR_MNTALL_DEV_FILE_ENCRYPTED) {
         if (e4crypt_install_keyring()) {
